--- conflicted
+++ resolved
@@ -64,19 +64,7 @@
     esprima
     freetype-py
     jedi >= 0.16
-<<<<<<< HEAD
-    psychtoolbox
-    pocketsphinx
-    SpeechRecognition
-    # Google API dependencies
-    google-api-core
-    google-auth
-    google-cloud
-    google-cloud-speech
-    googleapis-common-protos
-=======
     psychtoolbox <= 3.0.16
->>>>>>> 276a2297
     # Platform-specific dependencies.
     python-vlc <= 3.0.11115; platform_system == "Windows"
     python-vlc >= 3.0.12118; platform_system != "Windows"
