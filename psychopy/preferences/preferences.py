--- conflicted
+++ resolved
@@ -136,29 +136,12 @@
         baseThemes = join(self.paths['appDir'], 'themes')
         baseAppThemes = join(self.paths['appDir'], 'themes', 'app')
         # avoid silent fail-to-launch-app if bad permissions:
-<<<<<<< HEAD
-
-        try:
+
+            try:
             os.makedirs(self.paths['userPrefsDir'])
         except OSError as err:
             if err.errno != errno.EEXIST:
                 raise
-=======
-        if os.path.exists(self.paths['userPrefsDir']):
-            try:
-                if not os.access(self.paths['userPrefsDir'],
-                                 os.W_OK | os.R_OK):
-                    raise OSError
-                tmp = os.path.join(self.paths['userPrefsDir'], '.tmp')
-                with open(tmp, 'w') as fileh:
-                    fileh.write('')
-                open(tmp).read()
-                os.remove(tmp)
-                msg = 'PsychoPy3 error: need read-write permissions for `%s` - `%s`'
-            except Exception as err:  # OSError, WindowsError, ...?
-                msg = 'PsychoPy3 error: need read-write permissions for `%s` - `%s`'
-                sys.exit(msg % (self.paths['userPrefsDir'], err))
->>>>>>> c082c2f8
         # Create themes folder in user space if not one already
         try:
             os.makedirs(self.paths['themes'])
@@ -183,13 +166,7 @@
                 shutil.copyfile(
                     join(baseAppThemes, file),
                     join(self.paths['themes'], "app", file)
-<<<<<<< HEAD
-                )
-=======
                     )
-            #except:
-            #    pass
->>>>>>> c082c2f8
 
     def loadAll(self):
         """Load the user prefs and the application data
