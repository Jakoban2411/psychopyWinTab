--- conflicted
+++ resolved
@@ -392,15 +392,12 @@
         elif name == 'shape':
             inits[name].val = 'triangle'
             inits[name].valType = 'str'
-<<<<<<< HEAD
-=======
         elif name in ('movie', 'latitude', 'longitude', 'elevation', 'azimuth', 'speechPoint'):
             inits[name].val = 'None'
             inits[name].valType = 'code'
         elif name == 'allowedKeys':
             inits[name].val = "[]"
             inits[name].valType = 'code'
->>>>>>> ea7ccf20
         else:
             # if not explicitly handled, default to None
             inits[name].val = "None"
