--- conflicted
+++ resolved
@@ -144,12 +144,7 @@
             }]
 
         # --- Data params ---
-<<<<<<< HEAD
-        self.params['saveStartStop'].label = _translate("Save onset time")
-        self.params['saveStartStop'].hint = _translate("Save the start time (UTC) of this Routine to the data file.")
-=======
         self.params['saveStartStop'].hint = _translate("Save the start and stop times of this Routine (according to the global clock) to the data file.")
->>>>>>> 39b17fc9
 
     def writeRoutineStartCode(self, buff):
         # Sanitize
@@ -157,11 +152,7 @@
         # Store Routine start time (UTC)
         if self.params['saveStartStop']:
             code = (
-<<<<<<< HEAD
-                "thisExp.addData('%(name)s.started', globalClock.getTime(), salience=salience.CRITICAL)\n"
-=======
                 "thisExp.addData('%(name)s.started', globalClock.getTime())\n"
->>>>>>> 39b17fc9
             )
             buff.writeIndentedLines(code % params)
         # Skip Routine if condition is met
