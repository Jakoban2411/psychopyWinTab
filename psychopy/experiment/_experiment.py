--- conflicted
+++ resolved
@@ -49,7 +49,6 @@
                                          'importAs'))
 
 
-<<<<<<< HEAD
 # Some params have previously had types which cause errors compiling in new versions, so we need to keep track of them and force them to the new type if needed
 forceType = {
     'pos': 'list',
@@ -96,10 +95,7 @@
 #             forceType[(Comp.__name__, key)] = 'list'
 
 
-class Experiment(object):
-=======
 class Experiment:
->>>>>>> 0c0c90c1
     """
     An experiment contains a single Flow and at least one
     Routine. The Flow controls how Routines are organised
