#!/usr/bin/env python
# -*- coding: utf-8 -*-
# Part of the PsychoPy library
# Copyright (C) 2012-2020 iSolver Software Solutions (C) 2021 Open Science Tools Ltd.
# Distributed under the terms of the GNU General Public License (GPL).

import numbers  # numbers.Integral is like (int, long) but supports Py3
import os
from collections import namedtuple
import json
import numpy

from ..errors import print2err

from pkg_resources import parse_version
import tables

if parse_version(tables.__version__) < parse_version('3'):
    from tables import openFile as open_file

    walk_groups = "walkGroups"
    list_nodes = "listNodes"
    get_node = "getNode"
    read_where = "readWhere"
else:
    from tables import open_file

    walk_groups = "walk_groups"
    list_nodes = "list_nodes"
    get_node = "get_node"
    read_where = "read_where"

_hubFiles = []


def openHubFile(filepath, filename, mode):
    """
    Open an HDF5 DataStore file and register it so that it is closed even on interpreter crash.
    """
    global _hubFiles
    hubFile = open_file(os.path.join(filepath, filename), mode)
    _hubFiles.append(hubFile)
    return hubFile


def displayDataFileSelectionDialog(starting_dir=None, prompt="Select a ioHub HDF5 File", allowed="HDF5 Files (*.hdf5)"):
    """
    Shows a FileDialog and lets you select a .hdf5 file to open for processing.
    """
    from psychopy.gui.qtgui import fileOpenDlg

    filePath = fileOpenDlg(tryFilePath=starting_dir,
                           prompt=prompt,
                           allowed=allowed)

    if filePath is None:
        return None

    return filePath


def displayEventTableSelectionDialog(title, list_label, list_values, default='Select'):
    from psychopy import gui
    if default not in list_values:
        list_values.insert(0, default)
    else:
        list_values.remove(list_values)
        list_values.insert(0, default)

    selection_dict = {list_label: list_values}
    dlg_info = dict(selection_dict)
    infoDlg = gui.DlgFromDict(dictionary=dlg_info, title=title)
    if not infoDlg.OK:
        return None

    while list(dlg_info.values())[0] == default and infoDlg.OK:
        dlg_info = dict(selection_dict)
        infoDlg = gui.DlgFromDict(dictionary=dlg_info, title=title)

    if not infoDlg.OK:
        return None

    return list(dlg_info.values())[0]


<<<<<<< HEAD
def getEyeSampleTypesInFile(hdf5FilePath):
    """
    Return the eye sample type(s) saved in the hdf5 file located in hdf5FilePath.
    If no eye samples have been saved to the file return []. Possible return list values are defined in
    psychopy.iohub.constants.EYE_SAMPLE_TYPES.

    :param returnType: (type)
    :return: (list)
    """
    dpath, dfile = os.path.split(hdf5FilePath)
    datafile = ExperimentDataAccessUtility(dpath, dfile)
    result = datafile.getAvailableEyeSampleTypes()
    datafile.close()
    return result


def saveEventReport(hdf5FilePath="", eventType="", eventFields=[], trialStartMessage=None, trialStopMessage=None,
                    timeMargins=(0.0, 0.0)):
=======
def saveEventReport(hdf5FilePath=None, eventType=None, eventFields=[], useConditionsTable=False,
                    usePsychopyDataFile=None, columnNames=[],
                    trialStart=None, trialStop=None, timeMargins=(0.0, 0.0)
                    ):
>>>>>>> d6b43cc7
    """
    Save a tab delimited event report from an iohub .hdf5 data file.


    Events can optionally be split into groups using either a Psychopy .csv data file (usePsychopyDataFile),
    iohub experiment message events, or the hdf5 condition variables table (useConditionsTable=True).

    If usePsychopyDataFile is True, trialStart and trialStop must be provided, or a dialog will prompt the user
    to select a column from the Psychopy .cvs file. The column must have a float or int data type. Each non nan / None
    row will be used to split events.

    If usePsychopyDataFile and useConditionsTable are False and trialStart and trialStop are provided as text,
    events are split based on the time of iohub Experiment Message events that match the trialStart and trialStop text.

    :param hdf5FilePath: (str or None)
    :param eventType: (str or None)
    :param eventFields: (list)
    :param useConditionsTable: (bool)
    :param usePsychopyDataFile: (bool)
    :param columnNames: (list)
    :param trialStart: (str or None)
    :param trialStop: (str or None)
    :param timeMargins: ([float, float] or None)
    :return:
    """
    # Select the hdf5 file to process.
    if usePsychopyDataFile is True and useConditionsTable is True:
        raise RuntimeError("saveEventReport: useConditionsTable and usePsychopyDataFile can both not be True")

    if not hdf5FilePath:
        selectedFilePath = displayDataFileSelectionDialog(os.getcwd())
        if selectedFilePath:
            hdf5FilePath = selectedFilePath[0]
    if not hdf5FilePath:
        raise RuntimeError("Warning: saveEventReport requires hdf5FilePath. No report saved.")

    dpath, dfile = os.path.split(hdf5FilePath)
    datafile = ExperimentDataAccessUtility(dpath, dfile)

    if not eventType:
        # Get a dict of all event types -> DataStore table info for the selected DataStore file.
        eventTableMappings = datafile.getEventMappingInformation()
        # Get event tables that have data...
        events_with_data = datafile.getEventsByType()

        # Select which event table to output
        eventNameList = []
        for event_id in list(events_with_data.keys()):
            eventNameList.append(eventTableMappings[event_id].class_name.decode('utf-8'))
        eventType = displayEventTableSelectionDialog("Select Event Type to Save", "Event Type:", eventNameList)
        if eventType is None:
            datafile.close()
            raise RuntimeError("saveEventReport requires eventType. No report saved.")

    #print("getAvailableEyeSampleTypes: ", datafile.getAvailableEyeSampleTypes())
    # Get the event table to generate report for
    event_table = datafile.getEventTable(eventType)

    if not eventFields:
        # If no event fields were specified, report (almost) all event fields.
        eventFields = [c for c in event_table.colnames if c not in ['experiment_id', 'session_id', 'device_id',
                                                                    'type', 'filter_id']]
    trial_times = []
    column_names = []

    psychoResults = None
    psychopyDataFile = None
    if usePsychopyDataFile is True:
        psychopyDataFile = hdf5FilePath[:-4] + 'csv'
        if not os.path.isfile(psychopyDataFile):
            datafile.close()
            raise RuntimeError("saveEventReport: Could not find .csv file: %s" % psychopyDataFile)

        import pandas
        psychoResults = pandas.read_csv(psychopyDataFile, delimiter=",", encoding='utf-8')

        if trialStart is None or trialStop is None:
            # get list of possible column names from
            columnNames = []
            for columnName in psychoResults.columns:
                if columnName.endswith('.started') or columnName.endswith('.stopped'):
                    if psychoResults[columnName].dtype in [float, int]:
                        columnNames.append(columnName)
            if trialStart is None:
                trialStart = displayEventTableSelectionDialog("Select Event Grouping Start Time Column",
                                                              "Columns", list(columnNames))
            if trialStop is None:
                trialStop = displayEventTableSelectionDialog("Select Event Grouping End Time Column",
                                                              "Columns", [cn for cn in columnNames if cn != trialStart])
                print('trialStop:', trialStop)

        if trialStart and trialStop:
            if trialStart not in psychoResults.columns:
                datafile.close()
                raise ValueError("saveEventReport trialStart column not found in psychopyDataFile: %s" % trialStart)
            if trialStop not in psychoResults.columns:
                datafile.close()
                raise ValueError("saveEventReport trialStop column not found in psychopyDataFile: %s" % trialStop)

            for t_ix, r in psychoResults.iterrows():
                if r[trialStart] != 'None' and r[trialStop] != 'None' and pandas.notna(r[trialStart]) and pandas.notna(
                        r[trialStop]):
                    trial_times.append([t_ix, r[trialStart] - timeMargins[0], r[trialStop] + timeMargins[1]])

        else:
            datafile.close()
            raise ValueError("saveEventReport trialStart and trialStop must be specified when using psychopyDataFile.")

    cvTable = None
    if useConditionsTable is True:
        # Use hdf5 conditions table columns 'trialStart' and 'trialStop' to group events
        if trialStart is None or trialStop is None:
            # If either trialStart and trialStop are None, display selection dialogs
            try:
                cvColumnNames = datafile.getConditionVariableNames()[2:]
            except Exception as e:
                #datastore Conditions table must not exist
                datafile.close()
                raise RuntimeError("saveEventReport: Error calling datafile.getConditionVariableNames().\n{}".format(e))

            if trialStart is None:
                trialStart = displayEventTableSelectionDialog("Select Event Grouping Start Time Column",
                                                              "Columns", list(cvColumnNames))
            if trialStop is None:
                trialStop = displayEventTableSelectionDialog("Select Event Grouping End Time Column",
                                                              "Columns", [cn for cn in cvColumnNames if cn != trialStart])


        if trialStart is None or trialStop is None:
            datafile.close()
            raise ValueError("saveEventReport: trialStart and trialStop must be specified "
                             "when useConditionsTable is True.")

        if trialStart not in cvColumnNames:
            datafile.close()
            raise ValueError("saveEventReport:"
                             " trialStart column not found in trial condition variables table: %s" % trialStart)
        if trialStop not in cvColumnNames:
            datafile.close()
            raise ValueError("saveEventReport:"
                             " trialStop column not found in trial condition variables table: %s" % trialStop)

        cvTable = datafile.getConditionVariablesTable()
        for t_ix, r in enumerate(cvTable):
            trial_times.append([t_ix, r[trialStart] - timeMargins[0], r[trialStop] + timeMargins[1]])

    if useConditionsTable is False and psychoResults is None and trialStart and trialStop:
        # Create a table of trial_index, trial_start_time, trial_end_time for each trial by
        # getting the time of 'TRIAL_START' and 'TRIAL_END' experiment messages.
        mgs_table = datafile.getEventTable('MessageEvent')
        trial_start_msgs = mgs_table.where('text == b"%s"' % trialStart)
        for mix, msg in enumerate(trial_start_msgs):
            trial_times.append([mix + 1, msg['time'] - timeMargins[0], 0])
        trial_end_msgs = mgs_table.where('text == b"%s"' % trialStop)
        for mix, msg in enumerate(trial_end_msgs):
            trial_times[mix][2] = msg['time'] + timeMargins[1]
        del mgs_table
    elif trialStart is None and trialStop is None:
        # do not split events into trial groupings
        pass
    elif trialStart is None or trialStop is None:
        datafile.close()
        raise RuntimeError("Warning: saveEventReport requires trialStart and trialStop to be strings or both None."
                           " No report saved.")

    if eventType == 'MessageEvent':
        # Sort experiment messages by time since they may not be ordered chronologically.
        event_table = event_table.read()
        event_table.sort(order='time')

    ecount = 0
    # Open a file to save the tab delimited output to.
    output_file_name = os.path.join(dpath, "%s.%s.txt" % (dfile[:-5], eventType))
    with open(output_file_name, 'w') as output_file:
        # Save header row to file
        if trial_times:
            if useConditionsTable:
                cvtColumnNames = datafile.getConditionVariableNames()[2:]
                if columnNames:
                    for cname in columnNames:
                        if cname not in cvtColumnNames:
                            datafile.close()
                            raise ValueError("saveEventReport: .hdf5 conditions table column '%s' not found." % cname)
                    column_names = list(columnNames) + eventFields
                else:
                    column_names = list(cvtColumnNames) + eventFields
                    columnNames = list(cvtColumnNames)

            elif hasattr(psychoResults, 'columns'):
                if columnNames:
                    for cname in columnNames:
                        if cname not in psychoResults.columns:
                            datafile.close()
                            raise ValueError(
                                "saveEventReport: psychopyDataFileColumn '%s' not found in .csv file." % cname)
                    column_names = list(columnNames) + eventFields
                else:
                    column_names = list(psychoResults.columns) + eventFields
                    columnNames = list(psychoResults.columns)
            else:
                column_names = ['TRIAL_INDEX', trialStart, trialStop] + eventFields
        else:
            column_names = eventFields

        output_file.write('\t'.join(column_names))
        output_file.write('\n')

        event_groupings = []
        if trial_times:
            # Split events into trials
            for tindex, tstart, tstop in trial_times:
                if eventType == 'MessageEvent':
                    event_groupings.append(event_table[(event_table['time'] >= tstart) & (event_table['time']
                                                                                          <= tstop)])
                else:
                    event_groupings.append(event_table.where("(time >= %f) & (time <= %f)" % (tstart, tstop)))
        else:
            # Report events without splitting them into trials
            if eventType == 'MessageEvent':
                event_groupings.append(event_table)
            else:
                event_groupings.append(event_table.iterrows())

        # Save a row for each event within the trial period
        for tid, trial_events in enumerate(event_groupings):
            for event in trial_events:
                event_data = []
                for c in eventFields:
                    cv = event[c]
                    if type(cv) == numpy.bytes_:
                        cv = event[c].decode('utf-8')
                    if type(cv) == str and len(cv) == 0:
                        cv = '.'
                    event_data.append(str(cv))
                if trial_times:
                    tindex, tstart, tstop = trial_times[tid]
                    if useConditionsTable:
                        cvRow=cvTable.read(tindex, tindex+1)
                        cvrowdat = [cvRow[c][0] for c in columnNames]
                        for ri, cv in enumerate(cvrowdat):
                            if type(cv) == numpy.bytes_:
                                cvrowdat[ri] = cvrowdat[ri].decode('utf-8')
                            else:
                                cvrowdat[ri] = str(cvrowdat[ri])
                            if type(cv) == str and len(cv) == 0:
                                cvrowdat[ri] = '.'
                        output_file.write('\t'.join(cvrowdat + event_data))
                    elif hasattr(psychoResults, 'columns'):
                        drow = psychoResults.iloc[tindex]
                        prowdat = [str(drow[c]) for c in columnNames]
                        output_file.write('\t'.join(prowdat + event_data))
                    else:
                        output_file.write('\t'.join([str(tindex), str(tstart), str(tstop)] + event_data))
                else:
                    output_file.write('\t'.join(event_data))
                output_file.write('\n')
                ecount += 1

    # Done report creation, close input file
    datafile.close()
    return output_file_name, ecount


########### Experiment / Experiment Session Based Data Access #################


class ExperimentDataAccessUtility:
    """The ExperimentDataAccessUtility  provides a simple, high level, way to
    access data saved in an ioHub DataStore HDF5 file. Data access is done by
    providing information at an experiment and session level, as well as
    specifying the ioHub Event types you want to retrieve data for.

    An instance of the ExperimentDataAccessUtility class is created by providing
    the location and name of the file to read, as well as any session code
    filtering you want applied to the retrieved datasets.

    Args:
        hdfFilePath (str): The path of the directory the DataStore HDF5 file is in.

        hdfFileName (str): The name of the DataStore HDF5 file.

        experimentCode (str): If multi-experiment support is enabled for the DataStore file, this argument can be used to specify what experiment data to load based on the experiment_code given. NOTE: Multi-experiment data file support is not well tested and should not be used at this point.

        sessionCodes (str or list): The experiment session code to filter data by. If a list of codes is given, then all codes in the list will be used.

    Returns:
        object: the created instance of the ExperimentDataAccessUtility, ready to get your data!

    """

    def __init__(self, hdfFilePath, hdfFileName, experimentCode=None, sessionCodes=[], mode='r'):
        """An instance of the ExperimentDataAccessUtility class is created by
        providing the location and name of the file to read, as well as any
        session code filtering you want applied to the retrieved datasets.

        Args:
            hdfFilePath (str): The path of the directory the DataStore HDF5 file is in.

            hdfFileName (str): The name of the DataStore HDF5 file.

            experimentCode (str): If multi-experiment support is enabled for the DataStore file, this argument can be used to specify what experiment data to load based on the experiment_code given. NOTE: Multi-experiment data file support is not well tested and should not be used at this point.

            sessionCodes (str or list): The experiment session code to filter data by. If a list of codes is given, then all codes in the list will be used.

        Returns:
            object: the created instance of the ExperimentDataAccessUtility, ready to get your data!

        """
        self.hdfFilePath = hdfFilePath
        self.hdfFileName = hdfFileName
        self.mode = mode
        self.hdfFile = None

        self._experimentCode = experimentCode
        self._sessionCodes = sessionCodes
        self._lastWhereClause = None

        try:
            self.hdfFile = openHubFile(hdfFilePath, hdfFileName, mode)
        except Exception as e:
            raise ExperimentDataAccessException(e)

        self.getExperimentMetaData()

    def printTableStructure(self, tableName):
        """Print to stdout the current structure and content statistics of the
        specified DataStore table. To print out the complete structure of the
        DataStore file, including the name of all available tables, see the
        printHubFileStructure method.

        Args:
            tableName (str): The DataStore table name to print metadata information out for.

        """
        if self.hdfFile:
            hubFile = self.hdfFile
            for group in getattr(hubFile, walk_groups)("/"):
                for table in getattr(hubFile, list_nodes)(group, classname='Table'):
                    if table.name == tableName:
                        print('------------------')
                        print('Path:', table)
                        print('Table name:', table.name)
                        print('Number of rows in table:', table.nrows)
                        print('Number of cols in table:', len(table.colnames))
                        print('Attribute name := type, shape:')
                        for name in table.colnames:
                            print('\t', name, ':= %s, %s' % (table.coldtypes[name], table.coldtypes[name].shape))
                        print('------------------')
                        return

    def printHubFileStructure(self):
        """Print to stdout the current global structure of the loaded DataStore
        File."""
        if self.hdfFile:
            print(self.hdfFile)

    def getExperimentMetaData(self):
        """Returns the the metadata for the experiment the datStore file is
        for.

        **Docstr TBC.**

        """
        if self.hdfFile:
            expcols = self.hdfFile.root.data_collection.experiment_meta_data.colnames
            if 'sessions' not in expcols:
                expcols.append('sessions')
            ExperimentMetaDataInstance = namedtuple(
                'ExperimentMetaDataInstance', expcols)
            experiments = []
            for e in self.hdfFile.root.data_collection.experiment_meta_data:
                self._experimentID = e['experiment_id']
                a_exp = list(e[:])
                a_exp.append(self.getSessionMetaData())
                experiments.append(ExperimentMetaDataInstance(*a_exp))
            return experiments

    def getSessionMetaData(self, sessions=None):
        """
        Returns the the metadata associated with the experiment session codes in use.

        **Docstr TBC.**

        """
        if self.hdfFile:
            if sessions is None:
                sessions = []

            sessionCodes = self._sessionCodes
            sesscols = self.hdfFile.root.data_collection.session_meta_data.colnames
            SessionMetaDataInstance = namedtuple('SessionMetaDataInstance', sesscols)
            for r in self.hdfFile.root.data_collection.session_meta_data:
                if (len(sessionCodes) == 0 or r['code'] in sessionCodes) and r['experiment_id'] == self._experimentID:
                    rcpy = list(r[:])
                    rcpy[-1] = json.loads(rcpy[-1])
                    sessions.append(SessionMetaDataInstance(*rcpy))
            return sessions

    def getTableForPath(self, path):
        """
        Given a valid table path within the DataStore file, return the accociated table.
        """
        getattr(self.hdfFile, get_node)(path)

    def getEventTable(self, event_type):
        """
        Returns the DataStore table that contains events of the specified type.

        **Docstr TBC.**

        """
        if self.hdfFile:
            klassTables = self.hdfFile.root.class_table_mapping
            event_column = None
            event_value = None

            if isinstance(event_type, str):
                if event_type.find('Event') >= 0:
                    event_column = 'class_name'
                    event_value = event_type
                else:
                    event_value = ''
                    tokens = event_type.split('_')
                    for t in tokens:
                        event_value += t[0].upper() + t[1:].lower()
                    event_value = event_type + 'Event'
            elif isinstance(event_type, numbers.Integral):
                event_column = 'class_id'
                event_value = event_type
            else:
                print2err(
                    'getEventTable error: event_type argument must be a string or and int')
                return None

            result = []
            where_cls = '(%s == b"%s") & (class_type_id == 1)' % (event_column, event_value)
            for row in klassTables.where(where_cls):
                result.append(row.fetch_all_fields())

            if len(result) == 0:
                return None

            if len(result) != 1:
                print2err('event_type_id passed to getEventAttribute can only return one row from CLASS_MAPPINGS.')
                return None
            tablePathString = result[0][3]
            if isinstance(tablePathString, bytes):
                tablePathString = tablePathString.decode('utf-8')
            return getattr(self.hdfFile, get_node)(tablePathString)
        return None

    def getEventMappingInformation(self):
        """Returns details on how ioHub Event Types are mapped to tables within
        the given DataStore file."""
        if self.hdfFile:
            eventMappings = dict()
            class_2_table = self.hdfFile.root.class_table_mapping
            EventTableMapping = namedtuple(
                'EventTableMapping',
                self.hdfFile.root.class_table_mapping.colnames)
            for row in class_2_table[:]:
                eventMappings[row['class_id']] = EventTableMapping(*row)
            return eventMappings
        return None

    def getEventsByType(self, condition_str=None):
        """Returns a dict of all event tables within the DataStore file that
        have at least one event instance saved.

        Keys are Event Type constants, as specified by
        iohub.EventConstants. Each value is a row iterator for events of
        that type.

        """
        eventTableMappings = self.getEventMappingInformation()
        if eventTableMappings:
            events_by_type = dict()
            getNode = getattr(self.hdfFile, get_node)
            for event_type_id, event_mapping_info in eventTableMappings.items():
                try:
                    cond = '(type == %d)' % (event_type_id)
                    if condition_str:
                        cond += ' & ' + condition_str
                    et_path = event_mapping_info.table_path
                    if isinstance(et_path, bytes):
                        et_path = et_path.decode('utf-8')
                    events_by_type[event_type_id] = next(getNode(et_path).where(cond))
                except StopIteration:
                    pass
            return events_by_type
        return None

    def getAvailableEyeSampleTypes(self, returnType=str):
        """
        Return the eye sample type(s) saved to the current hdf5 file.
        If no eye samples have been saved to the file return []. Possible return list values are defined in
        psychopy.iohub.constants.EYE_SAMPLE_TYPES.

        :param returnType: (type)
        :return: (list)
        """
        from psychopy.iohub.constants import EYE_SAMPLE_TYPES

        if returnType == int:
            return [etype for etype in self.getEventsByType() if etype in EYE_SAMPLE_TYPES]

        if returnType == str:
            eventTableMappings = self.getEventMappingInformation()
            sampleTypes = [etype for etype in self.getEventsByType() if etype in EYE_SAMPLE_TYPES]
            eventList = []
            for event_id in sampleTypes:
                eventList.append(eventTableMappings[event_id].class_name.decode('utf-8'))
            return eventList

        raise RuntimeError("getAvailableEyeSampleTypes returnType arg must be set to either int or str type.")

    def getConditionVariablesTable(self):
        """
        **Docstr TBC.**
        """
        cv_group = self.hdfFile.root.data_collection.condition_variables
        ecv = 'EXP_CV_%d' % (self._experimentID,)
        if ecv in cv_group._v_leaves:
            return cv_group._v_leaves[ecv]
        return None

    def getConditionVariableNames(self):
        """
        **Docstr TBC.**
        """
        cv_group = self.hdfFile.root.data_collection.condition_variables
        ecv = "EXP_CV_%d" % (self._experimentID,)
        if ecv in cv_group._v_leaves:
            ecvTable = cv_group._v_leaves[ecv]
            return ecvTable.colnames
        return None

    def getConditionVariables(self, filter=None):
        """
        **Docstr TBC.**
        """
        if filter is None:
            session_ids = []
            for s in self.getExperimentMetaData()[0].sessions:
                session_ids.append(s.session_id)
            filter = dict(SESSION_ID=(' in ', session_ids))

        ConditionSetInstance = None

        for conditionVarName, conditionVarComparitor in filter.items():
            avComparison, value = conditionVarComparitor

            cv_group = self.hdfFile.root.data_collection.condition_variables
            cvrows = []
            ecv = "EXP_CV_%d" % (self._experimentID,)
            if ecv in cv_group._v_leaves:
                ecvTable = cv_group._v_leaves[ecv]

                if ConditionSetInstance is None:
                    colnam = ecvTable.colnames
                    ConditionSetInstance = namedtuple('ConditionSetInstance', colnam)

                cvrows.extend(
                    [
                        ConditionSetInstance(
                            *
                            r[:]) for r in ecvTable if all(
                        [
                            eval(
                                '{0} {1} {2}'.format(
                                    r[conditionVarName],
                                    conditionVarComparitor[0],
                                    conditionVarComparitor[1])) for conditionVarName,
                                                                    conditionVarComparitor in filter.items()])])
        return cvrows

    def getValuesForVariables(self, cv, value, cvNames):
        """
        **Docstr TBC.**
        """
        if isinstance(value, (list, tuple)):
            resolvedValues = []
            for v in value:
                if isinstance(value, str) and value.startswith('@') and value.endswith('@'):
                    value = value[1:-1]
                    if value in cvNames:
                        resolvedValues.append(getattr(cv, v))
                    else:
                        raise ExperimentDataAccessException('getEventAttributeValues: {0} is not a valid attribute '
                                                            'name in {1}'.format(v, cvNames))
                elif isinstance(value, str):
                    resolvedValues.append(value)
            return resolvedValues
        elif isinstance(value, str) and value.startswith('@') and value.endswith('@'):
            value = value[1:-1]
            if value in cvNames:
                return getattr(cv, value)
            else:
                raise ExperimentDataAccessException('getEventAttributeValues: {0} is not a valid attribute name'
                                                    ' in {1}'.format(value, cvNames))
        else:
            raise ExperimentDataAccessException('Unhandled value type !: {0} is not a valid type for value '
                                                '{1}'.format(type(value), value))

    def getEventAttributeValues(self, event_type_id, event_attribute_names, filter_id=None,
                                conditionVariablesFilter=None, startConditions=None, endConditions=None):
        """
        **Docstr TBC.**

        Args:
            event_type_id
            event_attribute_names
            filter_id
            conditionVariablesFilter
            startConditions
            endConditions

        Returns:
            Values for the specified event type and event attribute columns which match the provided experiment
            condition variable filter, starting condition filer, and ending condition filter criteria.
        """
        if self.hdfFile:
            klassTables = self.hdfFile.root.class_table_mapping

            deviceEventTable = None

            result = [row.fetch_all_fields() for row in klassTables.where('(class_id == %d) &'
                                                                          ' (class_type_id == 1)' % (event_type_id))]
            if len(result) != 1:
                raise ExperimentDataAccessException("event_type_id returned > 1 row from CLASS_MAPPINGS.")
            tablePathString = result[0][3]
            if isinstance(tablePathString, bytes):
                tablePathString = tablePathString.decode('utf-8')
            deviceEventTable = getattr(self.hdfFile, get_node)(tablePathString)

            for ename in event_attribute_names:
                if ename not in deviceEventTable.colnames:
                    raise ExperimentDataAccessException('getEventAttribute: %s does not have a column named %s' %
                                                        (deviceEventTable.title, event_attribute_names))

            resultSetList = []

            csier = list(event_attribute_names)
            csier.append('query_string')
            csier.append('condition_set')
            EventAttributeResults = namedtuple('EventAttributeResults', csier)

            if deviceEventTable is not None:
                if not isinstance(event_attribute_names, (list, tuple)):
                    event_attribute_names = [event_attribute_names, ]

                filteredConditionVariableList = None
                if conditionVariablesFilter is None:
                    filteredConditionVariableList = self.getConditionVariables()
                else:
                    filteredConditionVariableList = self.getConditionVariables(conditionVariablesFilter)

                cvNames = self.getConditionVariableNames()

                # no further where clause building needed; get reseults and
                # return
                if startConditions is None and endConditions is None:
                    for cv in filteredConditionVariableList:

                        wclause = '( experiment_id == {0} ) & ( SESSION_ID == {1} )'.format(self._experimentID,
                                                                                            cv.SESSION_ID)

                        wclause += ' & ( type == {0} ) '.format(event_type_id)

                        if filter_id is not None:
                            wclause += '& ( filter_id == {0} ) '.format(filter_id)

                        resultSetList.append([])

                        for ename in event_attribute_names:
                            resultSetList[-1].append(getattr(deviceEventTable, read_where)(wclause, field=ename))
                        resultSetList[-1].append(wclause)
                        resultSetList[-1].append(cv)

                        eventAttributeResults = EventAttributeResults(*resultSetList[-1])
                        resultSetList[-1] = eventAttributeResults

                    return resultSetList

                # start or end conditions exist....
                for cv in filteredConditionVariableList:
                    resultSetList.append([])

                    wclause = '( experiment_id == {0} ) & ( session_id == {1} )'.format(self._experimentID,
                                                                                        cv.SESSION_ID)

                    wclause += ' & ( type == {0} ) '.format(event_type_id)

                    if filter_id is not None:
                        wclause += '& ( filter_id == {0} ) '.format(filter_id)

                    # start Conditions need to be added to where clause
                    if startConditions is not None:
                        wclause += '& ('
                        for conditionAttributeName, conditionAttributeComparitor in startConditions.items():
                            avComparison, value = conditionAttributeComparitor
                            value = self.getValuesForVariables(cv, value, cvNames)
                            wclause += ' ( {0} {1} {2} ) & '.format(conditionAttributeName, avComparison, value)
                        wclause = wclause[:-3]
                        wclause += ' ) '

                    # end Conditions need to be added to where clause
                    if endConditions is not None:
                        wclause += ' & ('
                        for conditionAttributeName, conditionAttributeComparitor in endConditions.items():
                            avComparison, value = conditionAttributeComparitor
                            value = self.getValuesForVariables(cv, value, cvNames)
                            wclause += ' ( {0} {1} {2} ) & '.format(conditionAttributeName, avComparison, value)
                        wclause = wclause[:-3]
                        wclause += ' ) '

                    for ename in event_attribute_names:
                        resultSetList[-1].append(getattr(deviceEventTable, read_where)(wclause, field=ename))
                    resultSetList[-1].append(wclause)
                    resultSetList[-1].append(cv)

                    eventAttributeResults = EventAttributeResults(*resultSetList[-1])
                    resultSetList[-1] = eventAttributeResults

                return resultSetList

            return None

    def getEventIterator(self, event_type):
        """
        **Docstr TBC.**

        Args:
            event_type

        Returns:
            (iterator): An iterator providing access to each matching event  as a numpy recarray.
        """
        return self.getEventTable(event_type).iterrows()

    def close(self):
        """Close the ExperimentDataAccessUtility and associated DataStore
        File."""
        global _hubFiles
        if self.hdfFile in _hubFiles:
            _hubFiles.remove(self.hdfFile)
        self.hdfFile.close()

        self.experimentCodes = None
        self.hdfFilePath = None
        self.hdfFileName = None
        self.mode = None
        self.hdfFile = None

    def __del__(self):
        try:
            self.close()
        except Exception:
            pass


class ExperimentDataAccessException(Exception):
    pass<|MERGE_RESOLUTION|>--- conflicted
+++ resolved
@@ -83,7 +83,6 @@
     return list(dlg_info.values())[0]
 
 
-<<<<<<< HEAD
 def getEyeSampleTypesInFile(hdf5FilePath):
     """
     Return the eye sample type(s) saved in the hdf5 file located in hdf5FilePath.
@@ -100,14 +99,10 @@
     return result
 
 
-def saveEventReport(hdf5FilePath="", eventType="", eventFields=[], trialStartMessage=None, trialStopMessage=None,
-                    timeMargins=(0.0, 0.0)):
-=======
 def saveEventReport(hdf5FilePath=None, eventType=None, eventFields=[], useConditionsTable=False,
                     usePsychopyDataFile=None, columnNames=[],
                     trialStart=None, trialStop=None, timeMargins=(0.0, 0.0)
                     ):
->>>>>>> d6b43cc7
     """
     Save a tab delimited event report from an iohub .hdf5 data file.
 
