#!/usr/bin/env python
# -*- coding: utf-8 -*-


# Part of the PsychoPy library
# Copyright (C) 2002-2018 Jonathan Peirce (C) 2019 Open Science Tools Ltd.
# Distributed under the terms of the GNU General Public License (GPL).
from __future__ import division
from collections import deque
import ast  # for doing safe literal_eval
import psychopy
from .text import TextStim
from psychopy.data.utils import importConditions, listFromString
from psychopy.visual.basevisual import (BaseVisualStim,
                                        ContainerMixin,
                                        ColorMixin)
from psychopy import logging
from random import shuffle

from psychopy.constants import PY3

__author__ = 'Jon Peirce, David Bridges, Anthony Haffey'

_REQUIRED = -12349872349873  # an unlikely int

# a dict of known fields with their default vals
_knownFields = {
    'index': None,  # optional field to index into the rows
    'itemText': _REQUIRED,  # (question used until 2020.2)
    'itemColor': 'white',
    'itemWidth': 0.8,  # fraction of the form
    'type': _REQUIRED,  # type of response box (see below)
    'options': ('Yes', 'No'),  # for choice box
    'ticks': (1, 2, 3, 4, 5, 6, 7),
    'tickLabels': None,
    # for rating/slider
    'responseWidth': 0.8,  # fraction of the form
    'responseColor': 'white',
    'layout': 'horiz',  # can be vert or horiz
}
_knownRespTypes = {
    'heading', 'description',  # no responses
    'rating', 'slider',  # slider is continuous
    'free text',
    'choice', 'radio'  # synonyms (radio was used until v2020.2)
}
_synonyms = {
    'itemText': 'questionText',
    'choice': 'radio',
    'free text': 'textBox'
}


class Form(BaseVisualStim, ContainerMixin, ColorMixin):
    """A class to add Forms to a `psycopy.visual.Window`

    The Form allows Psychopy to be used as a questionnaire tool, where
    participants can be presented with a series of questions requiring responses.
    Form items, defined as questions and response pairs, are presented
    simultaneously onscreen with a scrollable viewing window.

    Example
    -------
    survey = Form(win, items=[{}], size=(1.0, 0.7), pos=(0.0, 0.0))

    Parameters
    ----------
    win : psychopy.visual.Window
        The window object to present the form.
    items : List of dicts or csv or xlsx file
        a list of dicts or csv file should have the following key, value pairs / column headers:
                 "index": The item index as a number
                 "itemText": item question string,
                 "itemWidth": fraction of the form width 0:1
                 "type": type of rating e.g., 'radio', 'rating', 'slider'
                 "responseWidth": fraction of the form width 0:1,
                 "options": list of tick labels for options,
                 "layout": Response object layout e.g., 'horiz' or 'vert'
    textHeight : float
        Text height.
    size : tuple, list
        Size of form on screen.
    pos : tuple, list
        Position of form on screen.
    itemPadding : float
        Space or padding between form items.
    units : str
        units for stimuli - Currently, Form class only operates with 'height' units.
    randomize : bool
        Randomize order of Form elements
    """

    def __init__(self,
                 win,
                 name='default',
                 items=None,
                 textHeight=.02,
                 size=(.5, .5),
                 pos=(0, 0),
                 itemPadding=0.05,
                 units='height',
                 randomize=False,
                 autoLog=True,
                 ):

        super(Form, self).__init__(win, units, autoLog=False)
        self.win = win
        self.autoLog = autoLog
        self.name = name
        self.randomize = randomize
        self.items = self.importItems(items)
        self.size = size
        self.pos = pos
        self.itemPadding = itemPadding
        self.scrollSpeed = self.setScrollSpeed(self.items, 4)
        self.units = units

        self.textHeight = textHeight
        self._scrollBarSize = (0.016, size[1])
        self._baseYpositions = []
        self.leftEdge = None
        self.rightEdge = None
        self.topEdge = None
        self._currentVirtualY = 0  # Y position in the virtual sheet
        self._decorations = []
        # Check units - only works with height units for now
        if self.win.units != 'height':
            logging.warning(
                "Form currently only formats correctly using height units. "
                "Please change the units in Experiment Settings to 'height'")

        self.complete = False

        # Create layout of form
        self._createItemCtrls()

        if self.autoLog:
            logging.exp("Created {} = {}".format(self.name, repr(self)))

    def __repr__(self, complete=False):
        return self.__str__(complete=complete)  # from MinimalStim

    def importItems(self, items):
        """Import items from csv or excel sheet and convert to list of dicts.
        Will also accept a list of dicts.

        Note, for csv and excel files, 'options' must contain comma separated values,
        e.g., one, two, three. No parenthesis, or quotation marks required.

        Parameters
        ----------
        items :  Excel or CSV file, list of dicts
            Items used to populate the Form

        Returns
        -------
        List of dicts
            A list of dicts, where each list entry is a dict containing all fields for a single Form item
        """
        def _checkSynonyms(items, fieldNames):
            """Checks for updated names for fields (i.e. synonyms)"""

            replacedFields = set()
            for field in _synonyms:
                synonym = _synonyms[field]
                for item in items:
                    if synonym in item:
                        # convert to new name
                        item[field] = item[synonym]
                        del item[synonym]
                        replacedFields.add(field)
            for field in replacedFields:
                fieldNames.add(field)
                fieldNames.remove(_synonyms[field])
                logging.warning("Form {} included field no longer used {}. "
                                "Replacing with new name '{}'"
                                .format(self.name, _synonyms[field], field))

        def _checkRequiredFields(fieldNames):
            """Checks for required headings (do this after checking synonyms)"""
            for hdr in _knownFields:
                # is it required and/or present?
                if _knownFields[hdr] == _REQUIRED and hdr not in fieldNames:
                    raise ValueError("Missing header ({}) in Form ({}). "
                                     "Headers found were: {}"
                                     .format(hdr, self.name, fieldNames))


        def _checkTypes(types):
            """A nested function for testing the number of options given

            Raises ValueError if n Options not > 1
            """
            itemDiff = set([types]) - set(_knownRespTypes)

            if len(itemDiff) > 0:
                msg = ("In Forms, {} is not allowed. You can only use types {}."
                       " Please amend your item types in your item list"
                       .format(itemDiff, _knownRespTypes))
                if self.autoLog:
                    logging.error(msg)
                raise ValueError(msg)

        def _addDefaultItems(items):
            """
            Adds default items when missing. Works in-place.

            Parameters
            ----------
            items : List of dicts
            headers : List of column headers for each item
            """
            def isPresent(d, field):
                # check if the field is there and not empty on this row
                return (field in d and d[field] not in [None, ''])

            missingHeaders = []
            defaultValues = _knownFields
            for index, item in enumerate(items):
                defaultValues['index'] = index
                for header in defaultValues:
                    # if header is missing of val is None or ''
                    if not isPresent(item, header):
                        oldHeader = header.replace('item', 'question')
                        if isPresent(item, oldHeader):
                            item[header] = item[oldHeader]
                            logging.warning(
                                "{} is a deprecated heading for Forms. "
                                "Use {} instead"
                                .format(oldHeader, header)
                            )
                            continue

                        item[header] = defaultValues[header]
                        missingHeaders.append(header)

            msg = "Using default values for the following headers: {}".format(
                missingHeaders)
            if self.autoLog:
                logging.info(msg)

        if self.autoLog:
            logging.info("Importing items...")

        if not isinstance(items, list):
            # items is a conditions file
            items, fieldNames = importConditions(items, returnFieldNames=True)
        else:  # we already have a list so lets find the fieldnames
            fieldNames = set()
            for item in items:
                fieldNames = fieldNames.union(item)

        _checkSynonyms(items, fieldNames)
        _checkRequiredFields(fieldNames)
        # Add default values if entries missing
        _addDefaultItems(items)

        # Convert options to list of strings
        for idx, item in enumerate(items):
            if item['ticks']:
                item['ticks'] = listFromString(item['ticks'])
            if 'tickLabels' in item and item['tickLabels']:
                item['tickLabels'] = listFromString(item['tickLabels'])
            if 'options' in item and item['options']:
                item['options'] = listFromString(item['options'])

        # Check types
        [_checkTypes(item['type']) for item in items]
        # Check N options > 1
        # Randomise items if requested
        if self.randomize:
            shuffle(items)
        return items

    def setScrollSpeed(self, items, multiplier=2):
        """Set scroll speed of Form. Higher multiplier gives smoother, but
        slower scroll.

        Parameters
        ----------
        items : list of dicts
            Items used to populate the form
        multiplier : int (default=2)
            Number used to calculate scroll speed

        Returns
        -------
        int
            Scroll speed, calculated using N items by multiplier
        """
        return len(items) * multiplier

    def _getItemRenderedWidth(self, size):
        """Returns text width for item text based on itemWidth and Form width.

        Parameters
        ----------
        size : float, int
            The question width

        Returns
        -------
        float
            Wrap width for question text
        """
        return size * self.size[0] - (self.itemPadding * 2)

    def _setQuestion(self, item):
        """Creates TextStim object containing question

        Parameters
        ----------
        item : dict
            The dict entry for a single item

        Returns
        -------
        psychopy.visual.text.TextStim
            The textstim object with the question string
        questionHeight
            The height of the question bounding box as type float
        questionWidth
            The width of the question bounding box as type float
        """
        if self.autoLog:
            logging.exp(
                    u"Question text: {}".format(item['itemText']))

        if item['type'] == 'heading':
            letterScale = 1.5
            bold = True
        else:
            letterScale = 1.0
            bold = False
        w = self._getItemRenderedWidth(item['itemWidth'])
        question = psychopy.visual.TextBox2(
                self.win,
                text=item['itemText'],
                units=self.units,
                letterHeight=self.textHeight * letterScale,
                anchor='top-left',
                pos=(self.leftEdge+self.itemPadding, 0),  # y pos irrelevant
                size=[w, None],  # expand height with text
                autoLog=False,
                color=item['itemColor'],
                padding=0,  # handle this by padding between items
                borderWidth=1,
                borderColor=None,  # add borderColor to help debug
                editable=False,
                bold=bold,
                font='Arial')

        questionHeight = question.size[1]
        questionWidth = question.size[0]
        # store virtual pos to combine with scroll bar for actual pos
        question._baseY = self._currentVirtualY

        # Add question objects to Form element dict
        item['itemCtrl'] = question

        return question, questionHeight, questionWidth

    def _setResponse(self, item):
        """Makes calls to methods which make Slider or TextBox response objects
        for Form

        Parameters
        ----------
        item : dict
            The dict entry for a single item
        question : TextStim
            The question text object

        Returns
        -------
        psychopy.visual.slider.Slider
            The Slider object for response
        psychopy.visual.TextBox
            The TextBox object for response
        respHeight
            The height of the response object as type float
        """
        if self.autoLog:
<<<<<<< HEAD
            logging.exp("Response type: {}".format(item['type']))
            logging.exp("Response layout: {}".format(item['layout']))
            logging.exp(u"Response options: {}".format(item['options']))
=======
            logging.info(
                    "Adding response to Form type: {}, layout: {}, options: {}"
                    .format(item['type'], item['layout'], item['options']))
>>>>>>> ce19b5f4

        if item['type'].lower() == 'free text':
            respCtrl, respHeight = self._makeTextBox(item)
        elif item['type'].lower() in ['heading', 'description']:
            respCtrl, respHeight = None, 0
        elif item['type'].lower() in ['rating', 'slider', 'choice', 'radio']:
            respCtrl, respHeight = self._makeSlider(item)

        item['responseCtrl'] = respCtrl
        return respCtrl, float(respHeight)

    def _makeSlider(self, item):
        """Creates Slider object for Form class

        Parameters
        ----------
        item : dict
            The dict entry for a single item
        pos : tuple
            position of response object

        Returns
        -------
        psychopy.visual.slider.Slider
            The Slider object for response
        respHeight
            The height of the response object as type float
        """
        # Slider dict

        def _sliderLabelWidths():
            return (item['responseWidth'] * self.size[0]) \
                   / (len(item['options']))
<<<<<<< HEAD

        sliderType = {'slider': {'ticks': range(0, len(item['options'])),
                                 'style': 'slider', 'granularity': 0},
                      'rating': {'ticks': range(0, len(item['options'])),
                                 'style': 'rating', 'granularity': 1},
                      'choice': {'ticks': None,
                                 'style': 'radio', 'granularity': 1}}
        sliderType['radio'] = sliderType['choice']  # synonyms
=======
        kind = item['type'].lower()

        # what are the ticks for the scale/slider?
        if item['type'].lower() in ['radio', 'choice']:
            ticks = None
            tickLabels = item['tickLabels'] or item['options'] or item['ticks']
            granularity = 1
            style = 'radio'
        else:
            if item['ticks']:
                ticks = item['ticks']
            elif item['options']:
                ticks = range(0, len(item['options']))

            else:
                raise ValueError("We don't appear to have either options or "
                                 "ticks for item '{}' of {}."
                                 .format(item['itemText'], self.name))
            # how to label those ticks
            if item['tickLabels']:
                tickLabels = [i.strip(' ') for i in item['tickLabels']]
            elif 'options' in item and item['options']:
                tickLabels = [i.strip(' ') for i in item['options']]
            else:
                tickLabels = None
            # style/granularity
            if kind == 'slider':
                granularity = 0
            else:
                granularity = 1
            style = kind
>>>>>>> ce19b5f4

        # Create x position of response object
        xPos = (self.rightEdge
                - ((item['responseWidth'] * self.size[0]) / 2)
                - self._scrollBarSize[0]
                - self.itemPadding)
        # Set radio button layout
        if item['layout'] == 'horiz':
            w = (item['responseWidth'] * self.size[0]
                - self._scrollBarSize[0] - self.itemPadding) * 0.8
            h = 0.03
        elif item['layout'] == 'vert':
            # for vertical take into account the nOptions
            w = 0.03
            h = self.textHeight*len(item['options'])
            item['options'].reverse()

        # Create Slider
        x = xPos - self._scrollBarSize[0] - self.itemPadding
        resp = psychopy.visual.Slider(
                self.win,
                pos=(x, 0),  # NB y pos is irrelevant here - handled later
                size=(w, h),
<<<<<<< HEAD
                ticks=sliderType[item['type'].lower()]['ticks'],
                labels=[i.strip(' ') for i in item['options']],
                units=self.units,
                labelHeight=self.textHeight,
                labelWrapWidth=_sliderLabelWidths(),
                granularity=sliderType[item['type'].lower()]['granularity'],
=======
                ticks=ticks,
                labels=tickLabels,
                units=self.units,
                labelHeight=self.textHeight,
                labelWrapWidth=_sliderLabelWidths(),
                granularity=granularity,
>>>>>>> ce19b5f4
                flip=True,
                style=style,
                autoLog=False,
                color=item['responseColor'])

        if item['layout'] == 'horiz':
            h += self.textHeight*2

        # store virtual pos to combine with scroll bar for actual pos
        resp._baseY = self._currentVirtualY - h/2 - self.itemPadding

        return resp, h

    def _getItemHeight(self, item, ctrl=None):
        """Returns the full height of the item to be inserted in the form"""
        if type(ctrl) == psychopy.visual.TextBox2:
            return ctrl.size[1]
        if type(ctrl) == psychopy.visual.Slider:
            # Set radio button layout
            if item['layout'] == 'horiz':
                return 0.03 + ctrl.labelHeight*3
            elif item['layout'] == 'vert':
                # for vertical take into account the nOptions
                return ctrl.labelHeight*len(item['options'])

    def _makeTextBox(self, item):
        """Creates TextBox object for Form class

        NOTE: The TextBox 2 in work in progress, and has not been added to Form class yet.
        Parameters
        ----------
        item : dict
            The dict entry for a single item
        pos : tuple
            position of response object

        Returns
        -------
        psychopy.visual.TextBox
            The TextBox object for response
        respHeight
            The height of the response object as type float
        """
        w = (item['responseWidth']*self.size[0]
             - self.itemPadding - self._scrollBarSize[0])
        x = self.rightEdge-self.itemPadding-self._scrollBarSize[0]
        resp = psychopy.visual.TextBox2(
                self.win,
                text='',
                pos=(x, 0),  # y pos irrelevant now (handled by scrollbar)
                size=(w, None),
                letterHeight=self.textHeight,
                units=self.units,
                anchor='top-right',
                color='#101010',
                font='Arial',
                editable=True,
                borderColor='DarkGray',
                fillColor='LightGray',
                onTextCallback=self._layoutY,
        )

        respHeight = resp.size[1]
        # store virtual pos to combine with scroll bar for actual pos
        resp._baseY = self._currentVirtualY

        return resp, respHeight

    def _setScrollBar(self):
        """Creates Slider object for scrollbar

        Returns
        -------
        psychopy.visual.slider.Slider
            The Slider object for scroll bar
        """
        return psychopy.visual.Slider(win=self.win,
                                      size=self._scrollBarSize,
                                      ticks=[0, 1],
                                      style='slider',
                                      pos=(self.rightEdge - .008, self.pos[1]),
                                      autoLog=False)

    def _setBorder(self):
        """Creates border using Rect

        Returns
        -------
        psychopy.visual.Rect
            The border for the survey
        """
        return psychopy.visual.Rect(win=self.win,
                                    units=self.units,
                                    pos=self.pos,
                                    width=self.size[0],
                                    height=self.size[1],
                                    autoLog=False)

    def _setAperture(self):
        """Blocks text beyond border using Aperture

        Returns
        -------
        psychopy.visual.Aperture
            The aperture setting viewable area for forms
        """
        aperture = psychopy.visual.Aperture(win=self.win,
                                            name='aperture',
                                            units=self.units,
                                            shape='square',
                                            size=self.size,
                                            pos=(0, 0),
                                            autoLog=False)
        aperture.disable()  # Disable on creation. Only enable on draw.
        return aperture

    def _getScrollOffset(self):
        """Calculate offset position of items in relation to markerPos

        Returns
        -------
        float
            Offset position of items proportionate to scroll bar
        """
        sizeOffset = (1 - self.scrollbar.markerPos) * (
                    self.size[1] + self.itemPadding)
        maxItemPos = self._currentVirtualY
        if maxItemPos > -self.size[1]:
            return 0
        return (maxItemPos - (self.scrollbar.markerPos * maxItemPos) + sizeOffset)

    def _createItemCtrls(self):
        """Define layout of form"""
        # Define boundaries of form
        if self.autoLog:
            logging.info("Setting layout of Form: {}.".format(self.name))

        self.leftEdge = self.pos[0] - self.size[0] / 2.0
        self.rightEdge = self.pos[0] + self.size[0] / 2.0

        # For each question, create textstim and rating scale
        for item in self.items:
            # set up the question object
            self._setQuestion(item)
            # set up the response object
            self._setResponse(item)


        # position a slider on right-hand edge
        self.scrollbar = self._setScrollBar()
        self.scrollbar.markerPos = 1  # Set scrollbar to start position
        self.border = self._setBorder()
        self.aperture = self._setAperture()
        # then layout the Y positions
        self._layoutY()

        if self.autoLog:
            logging.info("Layout set for Form: {}.".format(self.name))

    def _layoutY(self):
        """This needs to be done when editable textboxes change their size
        because everything below them needs to move too"""

        self.topEdge = self.pos[1] + self.size[1] / 2.0

        self._currentVirtualY = self.topEdge - self.itemPadding
        # For each question, create textstim and rating scale
        for item in self.items:
            question = item['itemCtrl']
            response = item['responseCtrl']

            # update item baseY
            question._baseY = self._currentVirtualY
            # and get height to update current Y
            questionHeight = self._getItemHeight(item=item, ctrl=question)

            # go on to next line if together they're too wide
            oneLine = (item['itemWidth']+item['responseWidth'] > 1
                       or not response)
            if oneLine:
                # response on next line
                self._currentVirtualY -= questionHeight + self.itemPadding

            # update response baseY
            if not response:
                continue
            # get height to update current Y
            respHeight = self._getItemHeight(item=item, ctrl=response)

            # update item baseY
            # slider needs to align by middle
            if type(response) == psychopy.visual.Slider:
                response._baseY = self._currentVirtualY - respHeight/2
            else:  # hopefully we have an object that can anchor at top?
                response._baseY = self._currentVirtualY

            # go on to next line if together they're too wide
            if oneLine:
                # response on same line - work out which is bigger
                self._currentVirtualY -= (
                    max(questionHeight, respHeight) + self.itemPadding
                )
            else:
                # response on next line
                self._currentVirtualY -= respHeight + self.itemPadding

        # a hack because form didn't have enough space at bottom!
        self._currentVirtualY -= respHeight*2

        self._setDecorations()  # choose whether show/hide scroolbar

    def _setDecorations(self):
        """Sets Form decorations i.e., Border and scrollbar"""
        # add scrollbar if it's needed
        self._decorations = [self.border]
        fractionVisible = self.size[1] / (-self._currentVirtualY)
        if fractionVisible < 1.0:
            self._decorations.append(self.scrollbar)

    def _inRange(self, item):
        """Check whether item position falls within border area

        Parameters
        ----------
        item : TextStim, Slider object
            TextStim or Slider item from survey

        Returns
        -------
        bool
            Returns True if item position falls within border area
        """
        upperRange = self.size[1]
        lowerRange = -self.size[1]
        return (item.pos[1] < upperRange and item.pos[1] > lowerRange)

    def _drawDecorations(self):
        """Draw decorations on form."""
        [decoration.draw() for decoration in self._decorations]

    def _drawCtrls(self):
        """Draw elements on form within border range.

        Parameters
        ----------
        items : List
            List of TextStim or Slider item from survey
        """
        for idx, item in enumerate(self.items):
            for element in [item['itemCtrl'], item['responseCtrl']]:
                if element is None:  # e.g. because this has no resp obj
                    continue

                element.pos = (element.pos[0],
                               element._baseY - self._getScrollOffset())
                if self._inRange(element):
                    element.draw()

    def draw(self):
        """Draw all form elements"""
        # Check mouse wheel
        self.scrollbar.markerPos += self.scrollbar.mouse.getWheelRel()[
                                        1] / self.scrollSpeed
        # enable aperture
        self.aperture.enable()
        # draw the box and scrollbar
        self._drawDecorations()
        # Draw question and response objects
        self._drawCtrls()
        # disable aperture
        self.aperture.disable()

    def getData(self):
        """Extracts form questions, response ratings and response times from Form items

        Returns
        -------
        dict
            A dictionary storing lists of questions, response ratings and response times
        """
        formData = {'itemIndex': deque([]), 'questions': deque([]),
                    'ratings': deque([]), 'rt': deque([])}
        nIncomplete = 0
        nIncompleteRequired = 0
        for thisItem in self.items:
            if 'responseCtrl' not in thisItem:
                continue  # maybe a heading or similar
            responseCtrl = thisItem['responseCtrl']
            # get response if available
            if hasattr(responseCtrl, 'getRating'):
                thisItem['response'] = responseCtrl.getRating()
            else:
                thisItem['response'] = responseCtrl.text
            if thisItem['response'] in [None,'']:
                # todo : handle required items here (e.g. ending with * ?)
                nIncomplete += 1
            # get RT if available
            if hasattr(responseCtrl, 'getRT'):
                thisItem['rt'] = responseCtrl.getRT()
            else:
                thisItem['rt'] = None
        self.complete = (nIncomplete==0)
        return self.items

    def formComplete(self):
        """Checks all Form items for a response

        Returns
        -------
        bool
            True if all items contain a response, False otherwise.
        """
        self.getData()
        return self.complete<|MERGE_RESOLUTION|>--- conflicted
+++ resolved
@@ -381,15 +381,9 @@
             The height of the response object as type float
         """
         if self.autoLog:
-<<<<<<< HEAD
-            logging.exp("Response type: {}".format(item['type']))
-            logging.exp("Response layout: {}".format(item['layout']))
-            logging.exp(u"Response options: {}".format(item['options']))
-=======
             logging.info(
                     "Adding response to Form type: {}, layout: {}, options: {}"
                     .format(item['type'], item['layout'], item['options']))
->>>>>>> ce19b5f4
 
         if item['type'].lower() == 'free text':
             respCtrl, respHeight = self._makeTextBox(item)
@@ -423,16 +417,6 @@
         def _sliderLabelWidths():
             return (item['responseWidth'] * self.size[0]) \
                    / (len(item['options']))
-<<<<<<< HEAD
-
-        sliderType = {'slider': {'ticks': range(0, len(item['options'])),
-                                 'style': 'slider', 'granularity': 0},
-                      'rating': {'ticks': range(0, len(item['options'])),
-                                 'style': 'rating', 'granularity': 1},
-                      'choice': {'ticks': None,
-                                 'style': 'radio', 'granularity': 1}}
-        sliderType['radio'] = sliderType['choice']  # synonyms
-=======
         kind = item['type'].lower()
 
         # what are the ticks for the scale/slider?
@@ -464,7 +448,6 @@
             else:
                 granularity = 1
             style = kind
->>>>>>> ce19b5f4
 
         # Create x position of response object
         xPos = (self.rightEdge
@@ -488,21 +471,12 @@
                 self.win,
                 pos=(x, 0),  # NB y pos is irrelevant here - handled later
                 size=(w, h),
-<<<<<<< HEAD
-                ticks=sliderType[item['type'].lower()]['ticks'],
-                labels=[i.strip(' ') for i in item['options']],
-                units=self.units,
-                labelHeight=self.textHeight,
-                labelWrapWidth=_sliderLabelWidths(),
-                granularity=sliderType[item['type'].lower()]['granularity'],
-=======
                 ticks=ticks,
                 labels=tickLabels,
                 units=self.units,
                 labelHeight=self.textHeight,
                 labelWrapWidth=_sliderLabelWidths(),
                 granularity=granularity,
->>>>>>> ce19b5f4
                 flip=True,
                 style=style,
                 autoLog=False,
