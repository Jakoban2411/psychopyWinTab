#!/usr/bin/env python
# -*- coding: utf-8 -*-

"""To handle input from keyboard (supersedes event.getKeys)


The Keyboard class was new in PsychoPy 3.1 and replaces the older
`event.getKeys()` calls.

Psychtoolbox versus event.getKeys
------------------------------------

On 64 bits Python3 installations it provides access to the
`Psychtoolbox kbQueue <http://psychtoolbox.org/docs/KbQueueCreate>`_ series of
functions using the same compiled C code (available in python-psychtoolbox lib).

On 32 bit installations and Python2 it reverts to the older
:func:`psychopy.event.getKeys` calls.

The new calls have several advantages:

- the polling is performed and timestamped asynchronously with the main thread
  so that times relate to when the key was pressed, not when the call was made
- the polling is direct to the USB HID library in C, which is faster than
  waiting for the operating system to poll and interpret those same packets
- we also detect the KeyUp events and therefore provide the option of returning
  keypress duration
- on Linux and Mac you can also distinguish between different keyboard devices
  (see :func:`getKeyboards`)

This library makes use, where possible of the same low-level asynchronous
hardware polling as in `Psychtoolbox <http://psychtoolbox.org/>`_

.. currentmodule:: psychopy.hardware.keyboard

Example usage

------------------------------------

.. code-block:: python

    from psychopy.hardware import keyboard
    from psychopy import core

    kb = keyboard.Keyboard()

    # during your trial
    kb.clock.reset()  # when you want to start the timer from
    keys = kb.getKeys(['right', 'left', 'quit'], waitRelease=True)
    if 'quit' in keys:
        core.quit()
    for key in keys:
        print(key.name, key.rt, key.duration)

"""

# Part of the PsychoPy library
# Copyright (C) 2002-2018 Jonathan Peirce (C) 2019-2021 Open Science Tools Ltd.
# Distributed under the terms of the GNU General Public License (GPL).

from __future__ import absolute_import, division, print_function

from collections import deque
import sys
import copy
import psychopy.core
import psychopy.clock
from psychopy import logging
from psychopy.iohub.util import win32MessagePump
from psychopy.constants import NOT_STARTED
import time

try:
    import psychtoolbox as ptb
    from psychtoolbox import hid
    havePTB = True
except ImportError as err:
    logging.warning(("Import Error: "
                     + err.args[0]
                     + ". Using event module for keyboard component."))
    from psychopy import event
    havePTB = False

macPrefsBad = False

defaultBufferSize = 10000


def getKeyboards():
    """Get info about the available keyboards.

    Only really useful on Mac/Linux because on these the info can be used to
    select a particular physical device when calling :class:`Keyboard`. On Win
    this function does return information correctly but the :class:Keyboard
    can't make use of it.

    Returns
    ----------
    A list of dicts
        USB Info including with name, manufacturer, id, etc for each device

    """
    if havePTB:
        indices, names, keyboards = hid.get_keyboard_indices()
        return keyboards
    return []


class Keyboard:
    """The Keyboard class provides access to the Psychtoolbox KbQueue-based
    calls on **Python3 64-bit** with fall-back to `event.getKeys` on legacy
    systems.

    """
    _iohubKeyboard = None
    _iohubOffset = 0.0
    backend = ''  # Set at runtime to one of 'ptb', 'iohub', or 'event'

    def __init__(self, device=-1, bufferSize=10000, waitForStart=False, clock=None):
        """Create the device (default keyboard or select one)

        Parameters
        ----------
        device: int or dict

            On Linux/Mac this can be a device index
            or a dict containing the device info (as from :func:`getKeyboards`)
            or -1 for all devices acting as a unified Keyboard

        bufferSize: int

            How many keys to store in the buffer (before dropping older ones)

        waitForStart: bool (default False)

            Normally we'll start polling the Keyboard at all times but you
            could choose not to do that and start/stop manually instead by
            setting this to True

        """
        global havePTB, macPrefsBad
        self.status = NOT_STARTED
        # Initiate containers for storing responses
        self.keys = []  # the key(s) pressed
        self.corr = 0  # was the resp correct this trial? (0=no, 1=yes)
        self.rt = []  # response time(s)
        self.time = []  # Epoch

        if clock:
            self.clock = clock
        else:
            self.clock = psychopy.clock.Clock()

        if Keyboard.backend == '':
            from psychopy.iohub.client import ioHubConnection
            from psychopy.iohub.devices import Computer
            if ioHubConnection.getActiveConnection():
                Keyboard._iohubKeyboard = ioHubConnection.getActiveConnection().getDevice('keyboard')
                Keyboard._iohubOffset = Computer.global_clock.getLastResetTime()
                if Keyboard._iohubKeyboard:
                    Keyboard.backend = 'iohub'

        if Keyboard.backend == '' and havePTB:
            Keyboard.backend = 'ptb'
            # get the necessary keyboard buffer(s)
            if sys.platform == 'win32':
                self._ids = [-1]  # no indexing possible so get the combo keyboard
            else:
                allInds, allNames, allKBs = hid.get_keyboard_indices()
                if device == -1:
                    self._ids = allInds
                elif type(device) in [list, tuple]:
                    self._ids = device
                else:
                    self._ids = [device]

            self._buffers = {}
            self._devs = {}
            for devId in self._ids:
                # now we have a list of device IDs to monitor
                if devId == -1 or devId in allInds:
                    buffer = _keyBuffers.getBuffer(devId, bufferSize)
                    self._buffers[devId] = buffer
                    self._devs[devId] = buffer.dev

            # Is this right, waiting if waitForStart=False??
            if not waitForStart:
                self.start()

            # check if mac prefs are working; if not default
            # to using event.getKeys()
            if sys.platform == 'darwin':
                try:
                    Keyboard()
                except OSError:
                    macPrefsBad = True
                    havePTB = False
                    Keyboard.backend = 'event'
        elif Keyboard.backend == '':
            Keyboard.backend = 'event'

        logging.info('keyboard.Keyboard is using %s backend.' % Keyboard.backend)

    def start(self):
        """Start recording from this keyboard """
        for buffer in self._buffers.values():
            buffer.start()

    def stop(self):
        """Start recording from this keyboard"""
        logging.warning("Stopping key buffers but this could be dangerous if"
                        "other keyboards rely on the same.")
        for buffer in self._buffers.values():
            buffer.stop()

    def getKeys(self, keyList=None, waitRelease=True, clear=True):
        """

        Parameters
        ----------
        keyList: list (or other iterable)

            The keys that you want to listen out for. e.g. ['left', 'right', 'q']

        waitRelease: bool (default True)

            If True then we won't report any "incomplete" keypress but all
            presses will then be given a `duration`. If False then all
            keys will be presses will be returned, but only those with a
            corresponding release will contain a `duration` value (others will
            have `duration=None`

        clear: bool (default True)

            If False then keep the keypresses for further calls (leave the
            buffer untouched)

        Returns
        -------
        A list of :class:`Keypress` objects

        """
        keys = []
        if Keyboard.backend == 'ptb':
            for buffer in self._buffers.values():
                for origKey in buffer.getKeys(keyList, waitRelease, clear):
                    # calculate rt from time and self.timer
                    thisKey = copy.copy(origKey)  # don't alter the original
                    thisKey.rt = thisKey.tDown - self.clock.getLastResetTime()
                    keys.append(thisKey)
        elif Keyboard.backend == 'iohub':
            watchForKeys = keyList
            if watchForKeys:
                watchForKeys = [' ' if k == 'space' else k for k in watchForKeys]
            win32MessagePump()
            if waitRelease:
                key_events = Keyboard._iohubKeyboard.getReleases(keys=watchForKeys, clear=clear)
            else:
                key_events = Keyboard._iohubKeyboard.getPresses(keys=watchForKeys, clear=clear)

            for k in key_events:
                kname = k.key
                if kname == ' ':
                    kname = 'space'
<<<<<<< HEAD
                kp = KeyPress(code=None, tDown=k.time, name=kname)
                kp.rt = kp.tDown - self.clock.getLastResetTime() + Keyboard._iohubOffset
                if waitRelease:
                    kp.duration = k.duration
                keys.append(kp)

=======

                if waitRelease:
                    tDown = k.time-k.duration
                else:
                    tDown = k.time

                kpress = KeyPress(code=None, tDown=tDown, name=kname)
                kpress.rt = kpress.tDown - self.clock.getLastResetTime() + Keyboard._iohubOffset
                if waitRelease:
                    kpress.duration = k.duration

                keys.append(kpress)
>>>>>>> dd220017
        else:  # Keyboard.backend == 'event'
            name = event.getKeys(keyList, modifiers=False, timeStamped=False)
            rt = self.clock.getTime()
            if len(name):
                thisKey = KeyPress(code=None, tDown=rt, name=name[0])
                keys.append(thisKey)
        return keys

    def waitKeys(self, maxWait=float('inf'), keyList=None, waitRelease=True,
                 clear=True):
        """Same as `~psychopy.hardware.keyboard.Keyboard.getKeys`, 
        but halts everything (including drawing) while awaiting keyboard input.
    
        :Parameters:
            maxWait : any numeric value.
                Maximum number of seconds period and which keys to wait for.
                Default is float('inf') which simply waits forever.
            keyList : **None** or []
                Allows the user to specify a set of keys to check for.
                Only keypresses from this set of keys will be removed from
                the keyboard buffer. If the keyList is `None`, all keys will be
                checked and the key buffer will be cleared completely.
                NB, pygame doesn't return timestamps (they are always 0)
            waitRelease: **True** or False
                If True then we won't report any "incomplete" keypress but all
                presses will then be given a `duration`. If False then all
                keys will be presses will be returned, but only those with a
                corresponding release will contain a `duration` value (others will
                have `duration=None`
            clear : **True** or False
                Whether to clear the keyboard event buffer (and discard preceding
                keypresses) before starting to monitor for new keypresses.
    
        Returns None if times out.
    
        """
        timer = psychopy.core.Clock()

        if clear:
            self.clearEvents()

        while timer.getTime() < maxWait:
            keys = self.getKeys(keyList=keyList, waitRelease=waitRelease, clear=clear)
            if keys:
                return keys
            time.sleep(0.00001)

        logging.data('No keypress (maxWait exceeded)')
        return None

    def clearEvents(self, eventType=None):
        """"""
        if Keyboard.backend == 'ptb':
            for buffer in self._buffers.values():
                buffer.flush()  # flush the device events to the soft buffer
                buffer._evts.clear()
                buffer._keys.clear()
                buffer._keysStillDown.clear()
        elif Keyboard.backend == 'iohub':
            Keyboard._iohubKeyboard.clearEvents()
        else:
            event.clearEvents(eventType)


class KeyPress(object):
    """Class to store key presses, as returned by `Keyboard.getKeys()`

    Unlike keypresses from the old event.getKeys() which returned a list of
    strings (the names of the keys) we now return several attributes for each
    key:

        .name: the name as a string (matching the previous pyglet name)
        .rt: the reaction time (relative to last clock reset)
        .tDown: the time the key went down in absolute time
        .duration: the duration of the keypress (or None if not released)

    Although the keypresses are a class they will test `==`, `!=` and `in`
    based on their name. So you can still do::

        kb = KeyBoard()
        # wait for keypresses here
        keys = kb.getKeys()
        for thisKey in keys:
            if thisKey=='q':  # it is equivalent to the string 'q'
                core.quit()
            else:
                print(thisKey.name, thisKey.tDown, thisKey.rt)
    """

    def __init__(self, code, tDown, name=None):
        self.code = code
        self.tDown = tDown
        self.duration = None
        self.rt = None
        if Keyboard.backend == 'event':  # we have event.getKeys()
            self.name = name
            self.rt = tDown
        elif Keyboard.backend == 'ptb':
            if code not in keyNames:
                self.name = 'n/a'
                logging.warning("Got keycode {} but that code isn't yet known")
            else:
                self.name = keyNames[code]
            if code not in keyNames:
                logging.warning('Keypress was given unknown key code ({})'.format(code))
                self.name = 'unknown'
            else:
                self.name = keyNames[code]
        elif Keyboard.backend == 'iohub':
            self.name = name

    def __eq__(self, other):
        return self.name == other

    def __ne__(self, other):
        return self.name != other


class _KeyBuffers(dict):
    """This ensures there is only one virtual buffer per physical keyboard.

    There is an option to get_event() from PTB without clearing but right
    now we are clearing when we poll so we need to make sure we have a single
    virtual buffer."""

    def getBuffer(self, kb_id, bufferSize=defaultBufferSize):
        if kb_id not in self:
            try:
                self[kb_id] = _KeyBuffer(bufferSize=bufferSize,
                                         kb_id=kb_id)
            except FileNotFoundError as e:
                if sys.platform == 'darwin':
                    # this is caused by a problem with SysPrefs
                    raise OSError("Failed to connect to Keyboard globally. "
                                  "You need to add PsychoPy App bundle (or the "
                                  "terminal if you run from terminal) to the "
                                  "System Preferences/Privacy/Accessibility "
                                  "(macOS <= 10.14) or "
                                  "System Preferences/Privacy/InputMonitoring "
                                  "(macOS >= 10.15).")
                else:
                    raise (e)

        return self[kb_id]


class _KeyBuffer(object):
    """This is our own local buffer of events with more control over clearing.

    The user shouldn't use this directly. It is fetched from the _keybuffers

    It stores events from a single physical device

    It's built on a collections.deque which is like a more efficient list
    that also supports a max length
    """

    def __init__(self, bufferSize, kb_id):
        self.bufferSize = bufferSize
        self._evts = deque()

        # create the PTB keyboard object and corresponding queue
        allInds, names, keyboards = hid.get_keyboard_indices()

        self._keys = deque()
        self._keysStillDown = deque()

        if kb_id == -1:
            self.dev = hid.Keyboard()  # a PTB keyboard object
        else:
            self.dev = hid.Keyboard(kb_id)  # a PTB keyboard object
        self.dev._create_queue(bufferSize, win_handle=None)

    def flush(self):
        """Flushes and processes events from the device to this software buffer
        """
        self._processEvts()

    def _flushEvts(self):
        win32MessagePump()
        while self.dev.flush():
            evt, remaining = self.dev.queue_get_event()
            key = {}
            key['keycode'] = int(evt['Keycode'])
            key['down'] = bool(evt['Pressed'])
            key['time'] = evt['Time']
            self._evts.append(key)
            win32MessagePump()

    def getKeys(self, keyList=[], waitRelease=True, clear=True):
        """Return the KeyPress objects from the software buffer

        Parameters
        ----------
        keyList : list of key(name)s of interest
        waitRelease : if True then only process keys that are also released
        clear : clear any keys (that have been returned in this call)

        Returns
        -------
        A deque (like a list) of keys
        """
        self._processEvts()
        # if no conditions then no need to loop through
        if not keyList and not waitRelease:
            keyPresses = list(self._keysStillDown)
            for k in list(self._keys):
                if k not in keyPresses:
                    keyPresses.append(k)
            if clear:
                self._keys = deque()
                self._keysStillDown = deque()
            return keyPresses

        # otherwise loop through and check each key
        keyPresses = deque()
        for keyPress in self._keys:
            if waitRelease and not keyPress.duration:
                continue
            if keyList and keyPress.name not in keyList:
                continue
            keyPresses.append(keyPress)

        # clear keys in a second step (not during iteration)
        if clear:
            for key in keyPresses:
                self._keys.remove(key)

        return keyPresses

    def _clearEvents(self):
        self._evts.clear()

    def start(self):
        self.dev.queue_start()

    def stop(self):
        self.dev.queue_stop()

    def _processEvts(self):
        """Take a list of events and convert to a list of keyPresses with
        tDown and duration"""
        self._flushEvts()
        evts = deque(self._evts)
        self._clearEvents()
        for evt in evts:
            if evt['down']:
                newKey = KeyPress(code=evt['keycode'], tDown=evt['time'])
                self._keys.append(newKey)
                self._keysStillDown.append(newKey)
            else:
                for key in self._keysStillDown:
                    if key.code == evt['keycode']:
                        key.duration = evt['time'] - key.tDown
                        self._keysStillDown.remove(key)
                        break  # this key is done
                    else:
                        # we found a key that was first pressed before reading
                        pass


_keyBuffers = _KeyBuffers()

keyNamesWin = {
    49: '1', 50: '2', 51: '3', 52: '4', 53: '5',
    54: '6', 55: '7', 56: '8', 57: '9', 48: '0',
    65: 'a', 66: 'b', 67: 'c', 68: 'd', 69: 'e', 70: 'f',
    71: 'g', 72: 'h', 73: 'i', 74: 'j', 75: 'k', 76: 'l',
    77: 'm', 78: 'n', 79: 'o', 80: 'p', 81: 'q', 82: 'r',
    83: 's', 84: 't', 85: 'u', 86: 'v', 87: 'w', 88: 'x',
    89: 'y', 90: 'z',
    97: 'num_1', 98: 'num_2', 99: 'num_3',
    100: 'num_4', 101: 'num_5', 102: 'num_6', 103: 'num_7',
    104: 'num_8', 105: 'num_9', 96: 'num_0',
    112: 'f1', 113: 'f2', 114: 'f3', 115: 'f4', 116: 'f5',
    117: 'f6', 118: 'f7', 119: 'f8', 120: 'f9', 121: 'f10',
    122: 'f11', 123: 'f12',
    145: 'scrolllock', 19: 'pause', 36: 'home', 35: 'end',
    45: 'insert', 33: 'pageup', 46: 'delete', 34: 'pagedown',
    37: 'left', 40: 'down', 38: 'up', 39: 'right', 27: 'escape',
    144: 'numlock', 111: 'num_divide', 106: 'num_multiply',
    8: 'backspace', 109: 'num_subtract', 107: 'num_add',
    13: 'return', 222: 'pound', 161: 'lshift', 163: 'rctrl',
    92: 'rwindows', 32: 'space', 164: 'lalt', 165: 'ralt',
    91: 'lwindows', 93: 'menu', 162: 'lctrl', 160: 'lshift',
    20: 'capslock', 9: 'tab', 223: 'quoteleft', 220: 'backslash',
    188: 'comma', 190: 'period', 191: 'slash', 186: 'semicolon',
    192: 'apostrophe', 219: 'bracketleft', 221: 'bracketright',
    189: 'minus', 187: 'equal'
}

keyNamesMac = {
    4: 'a', 5: 'b', 6: 'c', 7: 'd', 8: 'e', 9: 'f', 10: 'g', 11: 'h', 12: 'i',
    13: 'j', 14: 'k', 15: 'l', 16: 'm', 17: 'n', 18: 'o', 19: 'p', 20: 'q',
    21: 'r', 22: 's', 23: 't', 24: 'u', 25: 'v', 26: 'w', 27: 'x', 28: 'y',
    29: 'z',
    30: '1', 31: '2', 32: '3', 33: '4', 34: '5', 35: '6', 36: '7',
    37: '8', 38: '9', 39: '0',
    40: 'return', 41: 'escape', 42: 'backspace', 43: 'tab', 44: 'space',
    45: 'minus', 46: 'equal',
    47: 'bracketleft', 48: 'bracketright', 49: 'backslash', 51: 'semicolon',
    52: 'apostrophe', 53: 'grave', 54: 'comma', 55: 'period', 56: 'slash',
    57: 'lshift',
    58: 'f1', 59: 'f2', 60: 'f3', 61: 'f4', 62: 'f5', 63: 'f6', 64: 'f7',
    65: 'f8', 66: 'f9', 67: 'f10', 68: 'f11', 69: 'f12',
    104: 'f13', 105: 'f14', 106: 'f15',
    107: 'f16', 108: 'f17', 109: 'f18', 110: 'f19',
    79: 'right', 80: 'left', 81: 'down', 82: 'up',
    224: 'lctrl', 225: 'lshift', 226: 'loption', 227: 'lcommand',
    100: 'function', 229: 'rshift', 230: 'roption', 231: 'rcommand',
    83: 'numlock', 103: 'num_equal', 84: 'num_divide', 85: 'num_multiply',
    86: 'num_subtract', 87: 'num_add', 88: 'num_enter', 99: 'num_decimal',
    98: 'num_0', 89: 'num_1', 90: 'num_2', 91: 'num_3', 92: 'num_4',
    93: 'num_5', 94: 'num_6', 95: 'num_7', 96: 'num_8', 97: 'num_9',
    74: 'home', 75: 'pageup', 76: 'delete', 77: 'end', 78: 'pagedown',
}

keyNamesLinux = {
    66: 'space', 68: 'f1', 69: 'f2', 70: 'f3', 71: 'f4', 72: 'f5',
    73: 'f6', 74: 'f7', 75: 'f8', 76: 'f9', 77: 'f10', 96: 'f11', 97: 'f12',
    79: 'scrolllock', 153: 'scrolllock', 128: 'pause', 119: 'insert', 111: 'home',
    120: 'delete', 116: 'end', 113: 'pageup', 118: 'pagedown', 136: 'menu', 112: 'up',
    114: 'left', 117: 'down', 115: 'right', 50: 'quoteleft',
    11: '1', 12: '2', 13: '3', 14: '4', 15: '5', 16: '6', 17: '7', 18: '8', 19: '9', 20: '0',
    21: 'minus', 22: 'equal', 23: 'backspace', 24: 'tab', 25: 'q', 26: 'w', 27: 'e', 28: 'r',
    29: 't', 30: 'y', 31: 'u', 32: 'i', 33: 'o', 34: 'p', 35: 'bracketleft', 36: 'bracketright',
    37: 'return', 67: 'capslock', 39: 'a', 40: 's', 41: 'd', 42: 'f', 43: 'g', 44: 'h', 45: 'j',
    46: 'k', 47: 'l', 48: 'semicolon', 49: 'apostrophe', 52: 'backslash', 51: 'lshift',
    95: 'less', 53: 'z', 54: 'x', 55: 'c', 56: 'v', 57: 'b', 58: 'n', 59: 'm',
    60: 'comma', 61: 'period', 62: 'slash', 63: 'rshift', 38: 'lctrl', 65: 'lalt',
    109: 'ralt', 106: 'rctrl', 78: 'numlock', 107: 'num_divide', 64: 'num_multiply',
    83: 'num_subtract', 80: 'num_7', 81: 'num_8', 82: 'num_9', 87: 'num_add', 84: 'num_4',
    85: 'num_5', 86: 'num_6', 88: 'num_1', 89: 'num_2', 90: 'num_3',
    105: 'num_enter', 91: 'num_0', 92: 'num_decimal', 10: 'escape'
}

if sys.platform == 'darwin':
    keyNames = keyNamesMac
elif sys.platform == 'win32':
    keyNames = keyNamesWin
else:
    keyNames = keyNamesLinux<|MERGE_RESOLUTION|>--- conflicted
+++ resolved
@@ -262,14 +262,6 @@
                 kname = k.key
                 if kname == ' ':
                     kname = 'space'
-<<<<<<< HEAD
-                kp = KeyPress(code=None, tDown=k.time, name=kname)
-                kp.rt = kp.tDown - self.clock.getLastResetTime() + Keyboard._iohubOffset
-                if waitRelease:
-                    kp.duration = k.duration
-                keys.append(kp)
-
-=======
 
                 if waitRelease:
                     tDown = k.time-k.duration
@@ -282,7 +274,6 @@
                     kpress.duration = k.duration
 
                 keys.append(kpress)
->>>>>>> dd220017
         else:  # Keyboard.backend == 'event'
             name = event.getKeys(keyList, modifiers=False, timeStamped=False)
             rt = self.clock.getTime()
