--- conflicted
+++ resolved
@@ -1032,13 +1032,8 @@
 
     """
     def __init__(self, device=0, mic=None, cameraLib=u'ffpyplayer',
-<<<<<<< HEAD
-                 frameRate=None, frameSize=None,
-                 codecOpts=None, libOpts=None, bufferSecs=4, win=None,
-                 name='cam'):
-=======
                  bufferSecs=4, win=None, name='cam'):
->>>>>>> 8c91a7ae
+
 
         # add attributes for setters
         self.__dict__.update(
