import asyncio
import importlib
import os
import sys
import shutil
import threading
import time
import json
from pathlib import Path

from psychopy import experiment, logging, constants, data, core, __version__
from psychopy.tools.arraytools import AliasDict

from psychopy.localization import _translate


class Session:
    """
    A Session is from which you can run multiple PsychoPy experiments, so long
    as they are stored within the same folder. Session uses a persistent Window
    and inputs across experiments, meaning that you don't have to keep closing
    and reopening windows to run multiple experiments.

    Through the use of multithreading, an experiment running via a Session can
    be sent commands and have variables changed while running. Methods of
    Session can be called from a second thread, meaning they don't have to wait
    for `runExperiment` to return on the main thread. For example, you could
    pause an experiment after 10s like so:

    ```
    # define a function to run in a second thread
    def stopAfter10s(thisSession):
        # wait 10s
        time.sleep(10)
        # pause
        thisSession.pauseExperiment()
    # create a second thread
    thread = threading.Thread(
        target=stopAfter10s,
        args=(thisSession,)
    )
    # start the second thread
    thread.start()
    # run the experiment (in main thread)
    thisSession.runExperiment("testExperiment")
    ```

    When calling methods of Session which have the parameter `blocking` from
    outside of the main thread, you can use `blocking=False` to force them to
    return immediately and, instead of executing, add themselves to a queue to
    be executed in the main thread by a while loop within the `start` function.
    This is important for methods like `runExperiment` or
    `setupWindowFromParams` which use OpenGL and so need to be run in the
    main thread. For example, you could alternatively run the code above like
    this:

    ```
    # define a function to run in a second thread
    def stopAfter10s(thisSession):
        # start the experiment in the main thread
        thisSession.runExperiment("testExperiment", blocking=False)
        # wait 10s
        time.sleep(10)
        # pause
        thisSession.pauseExperiment()
    # create a second thread
    thread = threading.Thread(
        target=stopAfter10s,
        args=(thisSession,)
    )
    # start the second thread
    thread.start()
    # start the Session so that non-blocking methods are executed
    thisSession.start()
    ```


    Parameters
    ----------
    root : str or pathlib.Path
        Root folder for this session - should contain all of the experiments to be run.

    liaison : liaison.WebSocketServer
        Liaison server from which to receive run commands, if running via a liaison setup.

    loggingLevel : str
        How much output do you want in the log files? Should be one of the following:
            - 'error'
            - 'warning'
            - 'data'
            - 'exp'
            - 'info'
            - 'debug'
        ('error' is fewest messages, 'debug' is most)

    inputs: dict, str or None
        Dictionary of input objects for this session. Leave as None for a blank dict, or supply the
        name of an experiment to use the `setupInputs` method from that experiment.

    win : psychopy.visual.Window, str or None
        Window in which to run experiments this session. Supply a dict of parameters to make a Window
        from them, or supply the name of an experiment to use the `setupWindow` method from that experiment.

    experiments : dict or None
        Dict of name:experiment pairs which this Session can run. Each should be the file path of a .psyexp
        file, contained somewhere within the folder supplied for `root`. Paths can be absolute or
        relative to the root folder. Leave as None for a blank dict, experiments can be added
        later on via `addExperiment()`.
    """

    _queue = []
    _results = []

    def __init__(self,
                 root,
                 dataDir=None,
                 liaison=None,
                 loggingLevel="info",
                 salienceThreshold=constants.SALIENCE_EXCLUDE+1,
                 inputs=None,
                 win=None,
                 experiments=None,
                 params=None,
                 clock=None):
        # Store root and add to Python path
        self.root = Path(root)
        sys.path.insert(1, str(self.root))
        # Create data folder
        if dataDir is None:
            dataDir = self.root / "data" / core.Clock().getTime(format=str)
        if not dataDir.is_dir():
            os.mkdir(str(dataDir))
        # Store data folder
        self.dataDir = dataDir
        # Create log file
        wallTime = data.getDateStr(fractionalSecondDigits=6)
        self.logFile = logging.LogFile(
            dataDir / f"session_{self.root.stem}_{wallTime}.log",
            level=getattr(logging, loggingLevel.upper())
        )
        # Store salience threshold
        self.salienceThreshold = salienceThreshold
        # Add experiments
        self.experiments = {}
        if experiments is not None:
            for nm, exp in experiments.items():
                self.addExperiment(exp, key=nm)
        # Store/create window object
        self.win = win
        if isinstance(win, dict):
            from psychopy import visual
            self.win = visual.Window(**win)
        if win in self.experiments:
            # If win is the name of an experiment, setup from that experiment's method
            self.win = None
            self.setupWindowFromExperiment(win)
        # Store/create inputs dict
        self.inputs = {
            'defaultKeyboard': None,
            'eyetracker': None
        }
        if isinstance(inputs, dict):
            self.inputs = inputs
        elif inputs in self.experiments:
            # If inputs is the name of an experiment, setup from that experiment's method
            self.setupInputsFromExperiment(inputs)
        # Setup Session clock
        if clock is None:
            clock = core.Clock()
        self.sessionClock = clock
        # Store params as an aliased dict
        if params is None:
            params = {}
        self.params = AliasDict(params)
        # List of ExperimentHandlers from previous runs
        self.runs = []
        # Store ref to liaison object
        self.liaison = liaison
        # Start off with no current experiment
        self.currentExperiment = None

    def start(self):
        """
        Start this Session running its queue. Not recommended unless running
        across multiple threads.

        Returns
        -------
        bool
            True if this Session was stopped safely.
        """
        # Create attribute to keep self running
        self._alive = True
        # Show waiting message
        if self.win is not None:
            self.win.showMessage(_translate(
                "Waiting to start..."
            ))
            self.win.color = "grey"
        # Process any calls
        while self._alive:
            # Empty the queue of any tasks
            while len(self._queue):
                # Run the task
                method, args, kwargs = self._queue.pop(0)
                retval = method(*args, **kwargs)
                # Store its output
                self._results.append({
                    'method': method.__name__,
                    'args': args,
                    'kwargs': kwargs,
                    'returned': retval
                })
            # Flip the screen and give a little time to sleep
            if self.win is not None:
                self.win.flip()
                time.sleep(0.1)

    def stop(self):
        """
        Stop this Session running its queue. Not recommended unless running
        across multiple threads.
        """
        self._alive = False

    def addExperiment(self, file, key=None, folder=None):
        """
        Register an experiment with this Session object, to be referred to
        later by a given key.

        Parameters
        ----------
        file : str, Path
            Path to the experiment (psyexp) file or script (py) of a Python
            experiment.
        key : str
            Key to refer to this experiment by once added. Leave as None to use
            file path relative to session root.
        folder : str, Path
            Folder for this project, if adding from outside of the root folder
            this entire folder will be moved. Leave as None to use the parent
            folder of `file`.

        Returns
        -------
        bool or None
            True if the operation completed successfully
        """
        # Path-ise file
        file = Path(file)
        if not file.is_absolute():
            # If relative, treat as relative to root
            file = self.root / file
        # Get project folder if not specified
        if folder is None:
            folder = file.parent
        # If folder isn't within root, copy it to root and show a warning
        if not str(folder).startswith(str(self.root)):
            # Warn user that some files are going to be copied
            logging.warning(_translate(
                f"Experiment '{file.stem}' is located outside of the root folder for this Session. All files from its "
                f"experiment folder ('{folder.stem}') will be copied to the root folder and the experiment will run "
                f"from there."
            ))
            # Create new folder
            newFolder = self.root / folder.stem
            # Copy files to it
            shutil.copytree(
                src=str(folder),
                dst=str(newFolder)
            )
            # Store new locations
            file = newFolder / file.relative_to(folder)
            folder = newFolder
            # Notify user than files are copied
            logging.info(_translate(
                f"Experiment '{file.stem}' and its experiment folder ('{folder.stem}') have been copied to {newFolder}"
            ))
        # Initialise as module
        moduleInitFile = (folder / "__init__.py")
        if not moduleInitFile.is_file():
            moduleInitFile.write_text("")
        # Construct relative path starting from root
        relPath = []
        for parent in file.relative_to(self.root).parents:
            if parent.stem:
                relPath.append(parent.stem)
        relPath.reverse()
        # Add experiment name
        relPath.append(file.stem)
        # Join with . so it's a valid import path
        importPath = ".".join(relPath)
        # Write experiment as Python script
        pyFile = file.parent / (file.stem + ".py")
        if "psyexp" in file.suffix and not pyFile.is_file():
            exp = experiment.Experiment()
            exp.loadFromXML(file)
            script = exp.writeScript(target="PsychoPy")
            pyFile.write_text(script, encoding="utf8")
        # Handle if key is None
        if key is None:
            key = str(file.relative_to(self.root))
        # Check that first part of import path isn't the name of an already existing module
        try:
            isPackage = importlib.import_module(relPath[0])
            # If we imported successfully, check that the module imported is in the root dir
            if not hasattr(isPackage, "__file__") or not isPackage.__file__.startswith(str(self.root)):
                raise NameError(_translate(
                    "Experiment could not be loaded as name of folder {} is also the name of an installed Python "
                    "package. Please rename."
                ).format(self.root / relPath[0]))
        except ImportError:
            # If we can't import, it's not a package and so we're good!
            pass
        # Import python file
        self.experiments[key] = importlib.import_module(importPath)

        return True

    def getStatus(self):
        """
        Get an overall status flag for this Session. Will be one of either:

        Returns
        -------
        int
            A value `psychopy.constants`, either:
            - NOT_STARTED: If no experiment is running
            - STARTED: If an experiment is running
            - PAUSED: If an experiment is paused
            - FINISHED: If an experiment is in the process of terminating
        """
        if self.currentExperiment is None:
            # If no current experiment, return NOT_STARTED
            return constants.NOT_STARTED
        else:
            # Otherwise, return status of experiment handler
            return self.currentExperiment.status

<<<<<<< HEAD
    def getPsychoPyVersion(self):
        return __version__
=======
    def getTime(self, format=str):
        """
        Get time from this Session's clock object.

        Parameters
        ----------
        format : type, str or None
            Can be either:
            - `float`: Time will return as a float as number of seconds
            - time format codes: Time will return as a string in that format, as in time.strftime
            - `str`: Time will return as a string in ISO 8601 (YYYY-MM-DD_HH:MM:SS.mmmmmmZZZZ)
            - `None`: Will use the Session clock object's `defaultStyle` attribute

        Returns
        -------
        str or float
            Time in format requested.
        """
        return self.sessionClock.getTime(format=format)
>>>>>>> 691721b8

    def getExpInfoFromExperiment(self, key, sessionParams=True):
        """
        Get the global-level expInfo object from one of this Session's experiments. This will contain all of
        the keys needed for this experiment, alongside their default values.

        Parameters
        ----------
        key : str
            Key by which the experiment is stored (see `.addExperiment`).
        sessionParams : bool
            Should expInfo be extended with params from the Session, overriding experiment params
            where relevant (True, default)? Or return expInfo as it is in the experiment (False)?

        Returns
        -------
        dict
            Experiment info dict
        """
        # Get params from experiment
        expInfo = self.experiments[key].expInfo
        if sessionParams:
            # If alias of a key in params exists in expInfo, delete it
            for key in self.params.aliases:
                if key in expInfo:
                    del expInfo[key]
            # Replace with Session params
            for key in self.params:
                expInfo[key] = self.params[key]

        return expInfo

    def showExpInfoDlgFromExperiment(self, key, expInfo=None):
        """
        Update expInfo for this Session via the 'showExpInfoDlg` method from one of this Session's experiments.

        Parameters
        ----------
        key : str
            Key by which the experiment is stored (see `.addExperiment`).
        expInfo : dict
            Information about the experiment, created by the `setupExpInfo` function.

        Returns
        -------
        bool or None
            True if the operation completed successfully
        """
        if expInfo is None:
            expInfo = self.getExpInfoFromExperiment(key)
        # Run the expInfo method
        expInfo = self.experiments[key].showExpInfoDlg(expInfo=expInfo)

        return expInfo

    def setupWindowFromExperiment(self, key, expInfo=None, blocking=True):
        """
        Setup the window for this Session via the 'setupWindow` method from one of this
        Session's experiments.

        Parameters
        ----------
        key : str
            Key by which the experiment is stored (see `.addExperiment`).
        expInfo : dict
            Information about the experiment, created by the `setupExpInfo` function.
        blocking : bool
            Should calling this method block the current thread?

            If True (default), the method runs as normal and won't return until
            completed.
            If False, the method is added to a `queue` and will be run by the
            while loop within `Session.start`. This will block the main thread,
            but won't block the thread this method was called from.

            If not using multithreading, this value is ignored. If you don't
            know what multithreading is, you probably aren't using it - it's
            difficult to do by accident!

        Returns
        -------
        bool or None
            True if the operation completed/queued successfully
        """
        # If not in main thread and not requested blocking, use queue and return now
        if threading.current_thread() != threading.main_thread() and not blocking:
            # The queue is emptied each iteration of the while loop in `Session.start`
            self._queue.append((
                self.setupWindowFromExperiment,
                (key,),
                {'expInfo': expInfo}
            ))
            return True

        if expInfo is None:
            expInfo = self.getExpInfoFromExperiment(key)
        # Run the setupWindow method
        self.win = self.experiments[key].setupWindow(expInfo=expInfo, win=self.win)
        # Set window title to signify that we're in a Session
        self.win.title = "PsychoPy Session"

        return True

    def setupWindowFromParams(self, params, blocking=True):
        """
        Create/setup a window from a dict of parameters

        Parameters
        ----------
        params : dict
            Dict of parameters to create the window from, keys should be from the
            __init__ signature of psychopy.visual.Window
        blocking : bool
            Should calling this method block the current thread?

            If True (default), the method runs as normal and won't return until
            completed.
            If False, the method is added to a `queue` and will be run by the
            while loop within `Session.start`. This will block the main thread,
            but won't block the thread this method was called from.

            If not using multithreading, this value is ignored. If you don't
            know what multithreading is, you probably aren't using it - it's
            difficult to do by accident!

        Returns
        -------
        bool or None
            True if the operation completed/queued successfully
        """
        # If not in main thread and not requested blocking, use queue and return now
        if threading.current_thread() != threading.main_thread() and not blocking:
            # The queue is emptied each iteration of the while loop in `Session.start`
            self._queue.append((
                self.setupWindowFromParams,
                (params,),
                {}
            ))
            return True

        if self.win is None:
            # If win is None, make a Window
            from psychopy.visual import Window
            self.win = Window(**params)
            self.win.showMessage(_translate(
                "Waiting to start..."
            ))
        else:
            # otherwise, just set the attributes which are safe to set
            self.win.color = params.get('color', self.win.color)
            self.win.colorSpace = params.get('colorSpace', self.win.colorSpace)
            self.win.backgroundImage = params.get('backgroundImage', self.win.backgroundImage)
            self.win.backgroundFit = params.get('backgroundFit', self.win.backgroundFit)
            self.win.units = params.get('units', self.win.units)
        # Set window title to signify that we're in a Session
        self.win.title = "PsychoPy Session"

        return True

    def setupInputsFromExperiment(self, key, expInfo=None, blocking=True):
        """
        Setup inputs for this Session via the 'setupInputs` method from one of this Session's experiments.

        Parameters
        ----------
        key : str
            Key by which the experiment is stored (see `.addExperiment`).
        expInfo : dict
            Information about the experiment, created by the `setupExpInfo` function.
        blocking : bool
            Should calling this method block the current thread?

            If True (default), the method runs as normal and won't return until
            completed.
            If False, the method is added to a `queue` and will be run by the
            while loop within `Session.start`. This will block the main thread,
            but won't block the thread this method was called from.

            If not using multithreading, this value is ignored. If you don't
            know what multithreading is, you probably aren't using it - it's
            difficult to do by accident!

        Returns
        -------
        bool or None
            True if the operation completed/queued successfully
        """
        # If not in main thread and not requested blocking, use queue and return now
        if threading.current_thread() != threading.main_thread() and not blocking:
            # The queue is emptied each iteration of the while loop in `Session.start`
            self._queue.append((
                self.setupInputsFromExperiment,
                (key,),
                {'expInfo': expInfo}
            ))
            return True

        if expInfo is None:
            expInfo = self.getExpInfoFromExperiment(key)
        # Run the setupInputs method
        self.inputs = self.experiments[key].setupInputs(expInfo=expInfo, win=self.win)

        return True

    def addKeyboardFromParams(self, name, params, blocking=True):
        """
        Add a keyboard to this session's inputs dict from a dict of params.

        Parameters
        ----------
        name : str
            Name of this input, what to store it under in the inputs dict.
        params : dict
            Dict of parameters to create the keyboard from, keys should be from the
            __init__ signature of psychopy.hardware.keyboard.Keyboard
        blocking : bool
            Should calling this method block the current thread?

            If True (default), the method runs as normal and won't return until
            completed.
            If False, the method is added to a `queue` and will be run by the
            while loop within `Session.start`. This will block the main thread,
            but won't block the thread this method was called from.

            If not using multithreading, this value is ignored. If you don't
            know what multithreading is, you probably aren't using it - it's
            difficult to do by accident!

        Returns
        -------
        bool or None
            True if the operation completed/queued successfully
        """
        # If not in main thread and not requested blocking, use queue and return now
        if threading.current_thread() != threading.main_thread() and not blocking:
            # The queue is emptied each iteration of the while loop in `Session.start`
            self._queue.append((
                self.addKeyboardFromParams,
                (name, params),
                {}
            ))
            return True

        # Create keyboard
        from psychopy.hardware.keyboard import Keyboard
        self.inputs[name] = Keyboard(**params)

        return True

    def runExperiment(self, key, expInfo=None, blocking=True):
        """
        Run the `setupData` and `run` methods from one of this Session's experiments.

        Parameters
        ----------
        key : str
            Key by which the experiment is stored (see `.addExperiment`).
        expInfo : dict
            Information about the experiment, created by the `setupExpInfo` function.
        blocking : bool
            Should calling this method block the current thread?

            If True (default), the method runs as normal and won't return until
            completed.
            If False, the method is added to a `queue` and will be run by the
            while loop within `Session.start`. This will block the main thread,
            but won't block the thread this method was called from.

            If not using multithreading, this value is ignored. If you don't
            know what multithreading is, you probably aren't using it - it's
            difficult to do by accident!

        Returns
        -------
        bool or None
            True if the operation completed/queued successfully
        """
        err = None
        # If not in main thread and not requested blocking, use queue and return now
        if threading.current_thread() != threading.main_thread() and not blocking:
            # The queue is emptied each iteration of the while loop in `Session.start`
            self._queue.append((
                self.runExperiment,
                (key,),
                {'expInfo': expInfo}
            ))
            return True

        if expInfo is None:
            expInfo = self.getExpInfoFromExperiment(key)
        # Setup data for this experiment
        thisExp = self.experiments[key].setupData(expInfo=expInfo)
        thisExp.name = key
        # Mark ExperimentHandler as current
        self.currentExperiment = thisExp
        # Hide Window message
        self.win.hideMessage()
        # Setup window for this experiment
        self.setupWindowFromExperiment(key=key)
        self.win.flip()
        self.win.flip()
        # Hold all autodraw stimuli
        self.win.stashAutoDraw()
        # Setup logging
        self.experiments[key].run.__globals__['logFile'] = self.logFile
        # Setup inputs
        self.setupInputsFromExperiment(key, expInfo=expInfo)
        # Log start
        logging.info(_translate(
            "Running experiment via Session: name={key}, expInfo={expInfo}"
        ).format(key=key, expInfo=expInfo))
        # Run this experiment
        try:
            self.experiments[key].run(
                expInfo=expInfo,
                thisExp=thisExp,
                win=self.win,
                inputs=self.inputs,
                globalClock=self.sessionClock,
                thisSession=self
            )
        except Exception as _err:
            err = _err
        # Reinstate autodraw stimuli
        self.win.retrieveAutoDraw()
        # Restore original chdir
        os.chdir(str(self.root))
        # Store ExperimentHandler
        self.runs.append(thisExp)
        # Save data
        self.saveCurrentExperimentData()
        # Mark ExperimentHandler as no longer current
        self.currentExperiment = None
        # Display waiting text
        self.win.showMessage(_translate(
            "Waiting to start..."
        ))
        self.win.color = "grey"
        # Raise any errors now
        if err is not None:
            raise err
        # Log finished and flush logs
        logging.info(_translate(
            "Finished running experiment via Session: name={key}, expInfo={expInfo}"
        ).format(key=key, expInfo=expInfo))
        logging.flush()
        # Send finished data to liaison
        if self.liaison is not None:
            self.sendToLiaison({
                    'name': thisExp.name,
                    'status': thisExp.status
                })

        return True

    def pauseExperiment(self):
        """
        Pause the currently running experiment.

        Returns
        -------
        bool or None
            True if the operation completed successfully
        """
        # warn and return failed if no experiment is running
        if self.currentExperiment is None:
            logging.warn(
                _translate("Could not pause experiment as there is none "
                           "running.")
            )
            return False

        # set ExperimentHandler status to PAUSED
        self.currentExperiment.pause()

        return True

    def resumeExperiment(self):
        """
        Resume the currently paused experiment.

        Returns
        -------
        bool or None
            True if the operation completed successfully
        """
        # warn and return failed if no experiment is running
        if self.currentExperiment is None:
            logging.warn(
                _translate("Could not resume experiment as there is none "
                           "running or paused.")
            )
            return False
        # set ExperimentHandler status to STARTED
        self.currentExperiment.resume()

        return True

    def stopExperiment(self):
        """
        Stop the currently running experiment.

        Returns
        -------
        bool or None
            True if the operation completed successfully
        """
        # warn and return failed if no experiment is running
        if self.currentExperiment is None:
            logging.warn(
                _translate("Could not stop experiment as there is none "
                           "running.")
            )
            return False
        self.currentExperiment.stop()

        return True

    # def recycleTrial(self, thisExp, trial):
    #     pass

    def saveExperimentData(self, key, thisExp=None, blocking=True):
        """
        Run the `saveData` method from one of this Session's experiments, on a
        given ExperimentHandler.

        Parameters
        ----------
        key : str
            Key by which the experiment is stored (see `.addExperiment`).
        thisExp : psychopy.data.ExperimentHandler
            ExperimentHandler object to save the data from. If None, save the
            last run of the given experiment.
        blocking : bool
            Should calling this method block the current thread?

            If True (default), the method runs as normal and won't return until
            completed.
            If False, the method is added to a `queue` and will be run by the
            while loop within `Session.start`. This will block the main thread,
            but won't block the thread this method was called from.

            If not using multithreading, this value is ignored. If you don't
            know what multithreading is, you probably aren't using it - it's
            difficult to do by accident!

        Returns
        -------
        bool or None
            True if the operation completed/queued successfully
        """
        # If not in main thread and not requested blocking, use queue and return now
        if threading.current_thread() != threading.main_thread() and not blocking:
            # The queue is emptied each iteration of the while loop in `Session.start`
            self._queue.append((
                self.saveExperimentData,
                (key,),
                {'thisExp': thisExp}
            ))
            return True

        # get last run
        if thisExp is None:
            # copy list of runs in reverse
            runs = self.runs.copy()
            runs.reverse()
            # iterate through runs, starting at the end
            for run in runs:
                # use the first run to match given exp
                if run.name == key:
                    thisExp = run
                    break
        # save to usual folder
        self.experiments[key].saveData(thisExp)
        # save to Session folder
        self.experiments[key].saveData(thisExp, folder=str(self.dataDir))

        return True

    def saveCurrentExperimentData(self, blocking=True):
        """
        Call `.saveExperimentData` on the currently running experiment - if
        there is one.

        Parameters
        ----------
        blocking : bool
            Should calling this method block the current thread?

            If True (default), the method runs as normal and won't return until
            completed.
            If False, the method is added to a `queue` and will be run by the
            while loop within `Session.start`. This will block the main thread,
            but won't block the thread this method was called from.

            If not using multithreading, this value is ignored. If you don't
            know what multithreading is, you probably aren't using it - it's
            difficult to do by accident!

        Returns
        -------
        bool or None
            True if the operation completed/queued successfully, False if there
            was no current experiment running
        """
        if self.currentExperiment is None:
            return False

        return self.saveExperimentData(
            key=self.currentExperiment.name,
            thisExp=self.currentExperiment,
            blocking=blocking
        )

    def addAnnotation(self, value):
        """
        Add an annotation in the data file at the current point in the
        experiment and to the log.

        Parameters
        ----------
        value : str
            Value of the annotation

        Returns
        -------
        bool
            True if completed successfully
        """
        # add to experiment data if there's one running
        if hasattr(self.currentExperiment, "addAnnotation"):
            # annotate
            self.currentExperiment.addAnnotation(value)
        # log regardless
        logging.info(value)

        return True

    def addData(self, name, value, salience=None):
        """
        Add data in the data file at the current point in the experiment, and to the log.

        Parameters
        ----------
        name : str
            Name of the column to add data as.
        value : any
            Value to add
        salience : int
            Salience value to set the column to - more salient columns appear nearer to the start of
            the data file. Use values from `constants.salience` as landmark values:
            - CRITICAL: Always at the start of the data file, generally reserved for Routine start times
            - HIGH: Important columns which are near the front of the data file
            - MEDIUM: Possibly important columns which are around the middle of the data file
            - LOW: Columns unlikely to be important which are at the end of the data file
            - EXCLUDE: Always at the end of the data file, actively marked as unimportant

        Returns
        -------
        bool
            True if completed successfully
        """
        # add to experiment data if there's one running
        if hasattr(self.currentExperiment, "addData"):
            # add
            self.currentExperiment.addData(name, value, salience=salience)
        # log regardless
        logging.data(f"NAME={name}, SALIENCE={salience}, VALUE={value}")

        return True

    def sendExperimentData(self, key=None):
        """
        Send last ExperimentHandler for an experiment to liaison. If no experiment is given, sends the currently
        running experiment.

        Parameters
        ----------
        key : str or None
            Name of the experiment whose data to send, or None to send the current experiment's data.

        Returns
        -------
        bool
            True if data was sent, otherwise False
        """
        # Skip if there's no liaison
        if self.liaison is None:
            return

        # Sub None for current
        if key is None:
            key = self.currentExperiment.name
        # Get last experiment data
        for run in reversed(self.runs):
            if run.name == key:
                # Send experiment data
                self.sendToLiaison(run)
                return True

        # Return False if nothing sent
        return False

    def sendToLiaison(self, value):
        """
        Send data to this Session's `Liaison` object.

        Parameters
        ----------
        value : str, dict, psychopy.data.ExperimentHandler
            Data to send - this can either be a single string, a dict of strings, or an
            ExperimentHandler (whose data will be sent)

        Returns
        -------
        bool or None
            True if the operation completed successfully
        """
        if self.liaison is None:
            logging.warn(_translate(
                "Could not send data to liaison server as none is initialised for this Session."
            ))
            return
        # If ExperimentHandler, get its data as a list of dicts
        if isinstance(value, data.ExperimentHandler):
            value = value.getJSON(salienceThreshold=self.salienceThreshold)
        # Convert to JSON
        value = json.dumps(value)
        # Send
        asyncio.run(self.liaison.broadcast(message=value))

    def close(self):
        """
        Safely close the current session. This will end the Python instance.
        """
        sys.exit()


if __name__ == "__main__":
    """
    Create a Session with parameters passed by command line.
    
    Parameters
    ----------
    --root
        Root directory for the Session
    --host
        Port address of host server (if any)
    --timing
        How to handle timing, can be either:
        - "float": Start a timer when Session is created and do timing relative to that (default)
        - "iso": Do timing via wall clock in ISO 8601 format 
        - any valid strftime string: Do timing via wall clock in the given format
    --session-data-dir
        Folder to store all data from this Session in, including the log file.
    """
    # Parse args
    import argparse
    parser = argparse.ArgumentParser()
    parser.add_argument("--root", dest="root")
    parser.add_argument("--host", dest="host")
    parser.add_argument("--timing", dest="timing", default="iso")
    parser.add_argument("--session-data-dir", dest="dataDir")
    args = parser.parse_args()
    # Setup timing
    if args.timing == "float":
        sessionClock = core.Clock()
    elif args.timing == "iso":
        sessionClock = core.Clock(format=str)
    else:
        sessionClock = core.Clock(format=args.timing)
    # Create session
    session = Session(
        root=args.root,
        clock=sessionClock,
        dataDir=args.dataDir
    )
    if ":" in str(args.host):
        host, port = str(args.host).split(":")
        # Import liaison
        from psychopy import liaison
        # Create liaison server
        liaisonServer = liaison.WebSocketServer()
        session.liaison = liaisonServer
        # Add session to liaison server
        liaisonServer.registerMethods(session, "session")
        liaisonServer.registerMethods(session.params, "params")
        # Create thread to run liaison server in
        liaisonThread = threading.Thread(
            target=liaisonServer.start,
            kwargs={
                'host': host,
                'port': port,
            }
        )
        # Start liaison server
        liaisonThread.start()
        # Start Session
        session.start()
    else:
        liaisonServer = None<|MERGE_RESOLUTION|>--- conflicted
+++ resolved
@@ -337,10 +337,9 @@
             # Otherwise, return status of experiment handler
             return self.currentExperiment.status
 
-<<<<<<< HEAD
     def getPsychoPyVersion(self):
         return __version__
-=======
+
     def getTime(self, format=str):
         """
         Get time from this Session's clock object.
@@ -360,7 +359,6 @@
             Time in format requested.
         """
         return self.sessionClock.getTime(format=format)
->>>>>>> 691721b8
 
     def getExpInfoFromExperiment(self, key, sessionParams=True):
         """
