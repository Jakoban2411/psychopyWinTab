--- conflicted
+++ resolved
@@ -257,16 +257,10 @@
         self.url.SetURL(self.project.web_url)
 
         # public / private
-<<<<<<< HEAD
-        if project.attributes['description']:
+        if hasattr(project.attributes, 'description') and project.attributes['description']:
             self.description.SetLabel(project.attributes['description'])
         else:
             self.description.SetLabel('')
-
-=======
-        if hasattr(project.attributes, 'description') and project.attributes['description'] is not None:
-                self.description.SetLabel(project.attributes['description'])
->>>>>>> c907e69e
         if not hasattr(project, 'visibility'):
             visib = "User not logged in!"
         elif project.visibility in ['public', 'internal']:
@@ -304,16 +298,9 @@
             return
         w, h = self.GetSize()
         # if it hasn't been created yet then we won't have attributes
-<<<<<<< HEAD
-        if hasattr(self.project, 'attributes'):
-            label = self.project.attributes['description'] or ''
-            self.description.SetLabel(label)
-            self.description.Wrap(w - 20)
-=======
         if hasattr(self.project, 'attributes') and self.project.attributes['description'] is not None:
                 self.description.SetLabel(self.project.attributes['description'])
                 self.description.Wrap(w - 20)
->>>>>>> c907e69e
         # noTitle in some uses of the detailsPanel
         if not self.noTitle and 'name' in self.project:
             self.title.SetLabel(self.project.name)
