--- conflicted
+++ resolved
@@ -277,17 +277,12 @@
 class HoverButton(wx.Button, HoverMixin, handlers.ThemeMixin):
     def __init__(self, parent, id=wx.ID_ANY, label='', bmp=None,
                  pos=wx.DefaultPosition, size=wx.DefaultSize,
-<<<<<<< HEAD
-                 style=1, name=wx.ButtonNameStr):
+                 style=wx.BORDER_NONE, name=wx.ButtonNameStr):
         wx.Button.__init__(
             self, parent=parent, id=id, label=label, pos=pos, size=size, style=style, name=name
         )
         if bmp is not None:
             self.SetBitmap(bmp)
-=======
-                 style=wx.BORDER_NONE, name=wx.ButtonNameStr):
-        platebtn.PlateButton.__init__(self, parent, id, label, bmp, pos, size, style, name)
->>>>>>> 5a3c2924
         self.parent = parent
         self.SetupHover()
 
