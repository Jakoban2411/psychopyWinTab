#!/usr/bin/env python
# -*- coding: utf-8 -*-

"""
Defines the behavior of Psychopy's Builder view window
Part of the PsychoPy library
Copyright (C) 2018 Jonathan Peirce
Distributed under the terms of the GNU General Public License (GPL).
"""

from __future__ import absolute_import, division, print_function

from pkg_resources import parse_version
import wx
import wx.stc
from wx.lib import platebtn, scrolledpanel

try:
    from wx import aui
except ImportError:
    import wx.lib.agw.aui as aui  # some versions of phoenix
try:
    from wx.adv import PseudoDC
except ImportError:
    from wx import PseudoDC

if parse_version(wx.__version__) < parse_version('4.0.3'):
    wx.NewIdRef = wx.NewId

import sys
import os
import subprocess
import glob
import copy
import traceback
import codecs
import numpy

from psychopy.localization import _translate

from ... import experiment
from .. import stdOutRich, dialogs
from ..icons import getAllIcons
from psychopy import logging, constants, __version__
from psychopy.tools.filetools import mergeFolder
from .dialogs import (DlgComponentProperties, DlgExperimentProperties,
                      DlgCodeComponentProperties)
from .flow import FlowPanel
from ..utils import FileDropTarget, WindowFrozen
from psychopy.experiment import components

from psychopy.app import pavlovia_ui
from psychopy.projects import pavlovia

from psychopy.scripts import psyexpCompile
from psychopy.app.coder import BaseCodeEditor

canvasColor = [200, 200, 200]  # in prefs? ;-)
routineTimeColor = wx.Colour(50, 100, 200, 200)
staticTimeColor = wx.Colour(200, 50, 50, 100)
nonSlipFill = wx.Colour(150, 200, 150, 255)
nonSlipEdge = wx.Colour(0, 100, 0, 255)
relTimeFill = wx.Colour(200, 150, 150, 255)
relTimeEdge = wx.Colour(200, 50, 50, 255)
routineFlowColor = wx.Colour(200, 150, 150, 255)
darkgrey = wx.Colour(65, 65, 65, 255)
white = wx.Colour(255, 255, 255, 255)
darkblue = wx.Colour(30, 30, 150, 255)
codeSyntaxOkay = wx.Colour(220, 250, 220, 255)  # light green

# _localized separates internal (functional) from displayed strings
# long form here allows poedit string discovery
_localized = {
    'Field': _translate('Field'),
    'Default': _translate('Default'),
    'Favorites': _translate('Favorites'),
    'Stimuli': _translate('Stimuli'),
    'Responses': _translate('Responses'),
    'Custom': _translate('Custom'),
    'I/O': _translate('I/O'),
    'Add to favorites': _translate('Add to favorites'),
    'Remove from favorites': _translate('Remove from favorites'),
    # contextMenuLabels
    'edit': _translate('edit'),
    'remove': _translate('remove'),
    'copy': _translate('copy'),
    'move to top': _translate('move to top'),
    'move up': _translate('move up'),
    'move down': _translate('move down'),
    'move to bottom': _translate('move to bottom')}


class RoutineCanvas(wx.ScrolledWindow):
    """Represents a single routine (used as page in RoutinesNotebook)"""

    def __init__(self, notebook, id=wx.ID_ANY, routine=None):
        """This window is based heavily on the PseudoDC demo of wxPython
        """
        wx.ScrolledWindow.__init__(
            self, notebook, id, (0, 0), style=wx.SUNKEN_BORDER)

        self.SetBackgroundColour(canvasColor)
        self.notebook = notebook
        self.frame = notebook.frame
        self.app = self.frame.app
        self.dpi = self.app.dpi
        self.lines = []
        self.maxWidth = 15 * self.dpi
        self.maxHeight = 15 * self.dpi
        self.x = self.y = 0
        self.curLine = []
        self.drawing = False
        self.drawSize = self.app.prefs.appData['routineSize']
        # auto-rescale based on number of components and window size is jumpy
        # when switch between routines of diff drawing sizes
        self.iconSize = (24, 24, 48)[self.drawSize]  # only 24, 48 so far
        self.fontBaseSize = (800, 900, 1000)[self.drawSize]  # depends on OS?

        self.SetVirtualSize((self.maxWidth, self.maxHeight))
        self.SetScrollRate(self.dpi / 4, self.dpi / 4)

        self.routine = routine
        self.yPositions = None
        self.yPosTop = (25, 40, 60)[self.drawSize]
        # the step in Y between each component
        self.componentStep = (25, 32, 50)[self.drawSize]
        self.timeXposStart = (150, 150, 200)[self.drawSize]
        # the left hand edge of the icons:
        _scale = (1.3, 1.5, 1.5)[self.drawSize]
        self.iconXpos = self.timeXposStart - self.iconSize * _scale
        self.timeXposEnd = self.timeXposStart + 400  # onResize() overrides

        # create a PseudoDC to record our drawing
        self.pdc = PseudoDC()
        self.pen_cache = {}
        self.brush_cache = {}
        # vars for handling mouse clicks
        self.dragid = -1
        self.lastpos = (0, 0)
        # use the ID of the drawn icon to retrieve component name:
        self.componentFromID = {}
        self.contextMenuItems = ['copy', 'edit', 'remove',
                                 'move to top', 'move up',
                                 'move down', 'move to bottom']
        # labels are only for display, and allow localization
        self.contextMenuLabels = {k: _localized[k]
                                  for k in self.contextMenuItems}
        self.contextItemFromID = {}
        self.contextIDFromItem = {}
        for item in self.contextMenuItems:
            id = wx.NewIdRef()
            self.contextItemFromID[id] = item
            self.contextIDFromItem[item] = id

        self.redrawRoutine()

        self.Bind(wx.EVT_PAINT, self.OnPaint)
        self.Bind(wx.EVT_ERASE_BACKGROUND, lambda x: None)
        self.Bind(wx.EVT_MOUSE_EVENTS, self.OnMouse)
        self.Bind(wx.EVT_SIZE, self.onResize)
        # crashes if drop on OSX:
        # self.SetDropTarget(FileDropTarget(builder = self.frame))

    def onResize(self, event):
        self.sizePix = event.GetSize()
        self.timeXposStart = (150, 150, 200)[self.drawSize]
        self.timeXposEnd = self.sizePix[0] - (60, 80, 100)[self.drawSize]
        self.redrawRoutine()  # then redraw visible

    def ConvertEventCoords(self, event):
        xView, yView = self.GetViewStart()
        xDelta, yDelta = self.GetScrollPixelsPerUnit()
        return (event.GetX() + (xView * xDelta),
                event.GetY() + (yView * yDelta))

    def OffsetRect(self, r):
        """Offset the rectangle, r, to appear in the given pos in the window
        """
        xView, yView = self.GetViewStart()
        xDelta, yDelta = self.GetScrollPixelsPerUnit()
        r.OffsetXY(-(xView * xDelta), -(yView * yDelta))

    def OnMouse(self, event):
        if event.LeftDown():
            x, y = self.ConvertEventCoords(event)
            icons = self.pdc.FindObjectsByBBox(x, y)
            if len(icons):
                self.editComponentProperties(
                    component=self.componentFromID[icons[0]])
        elif event.RightDown():
            x, y = self.ConvertEventCoords(event)
            icons = self.pdc.FindObjectsByBBox(x, y)
            menuPos = event.GetPosition()
            if self.app.prefs.builder['topFlow']:
                # width of components panel
                menuPos[0] += self.frame.componentButtons.GetSize()[0]
                # height of flow panel
                menuPos[1] += self.frame.flowPanel.GetSize()[1]
            if len(icons):
                self._menuComponent = self.componentFromID[icons[0]]
                self.showContextMenu(self._menuComponent, xy=menuPos)
        elif event.Dragging() or event.LeftUp():
            if self.dragid != -1:
                pass
            if event.LeftUp():
                pass

    def showContextMenu(self, component, xy):
        menu = wx.Menu()
        for item in self.contextMenuItems:
            id = self.contextIDFromItem[item]
            menu.Append(id, self.contextMenuLabels[item])
            menu.Bind(wx.EVT_MENU, self.onContextSelect, id=id)
        self.frame.PopupMenu(menu, xy)
        menu.Destroy()  # destroy to avoid mem leak

    def onContextSelect(self, event):
        """Perform a given action on the component chosen
        """
        op = self.contextItemFromID[event.GetId()]
        component = self._menuComponent
        r = self.routine
        if op == 'edit':
            self.editComponentProperties(component=component)
        elif op == 'copy':
            self.copyCompon(component=component)
        elif op == 'remove':
            r.removeComponent(component)
            self.frame.addToUndoStack(
                "REMOVE `%s` from Routine" % (component.params['name'].val))
            self.frame.exp.namespace.remove(component.params['name'].val)
        elif op.startswith('move'):
            lastLoc = r.index(component)
            r.remove(component)
            if op == 'move to top':
                r.insert(0, component)
            if op == 'move up':
                r.insert(lastLoc - 1, component)
            if op == 'move down':
                r.insert(lastLoc + 1, component)
            if op == 'move to bottom':
                r.append(component)
            self.frame.addToUndoStack("MOVED `%s`" %
                                      component.params['name'].val)
        self.redrawRoutine()
        self._menuComponent = None

    def OnPaint(self, event):
        # Create a buffered paint DC.  It will create the real
        # wx.PaintDC and then blit the bitmap to it when dc is
        # deleted.
        dc = wx.GCDC(wx.BufferedPaintDC(self))
        # we need to clear the dc BEFORE calling PrepareDC
        bg = wx.Brush(self.GetBackgroundColour())
        dc.SetBackground(bg)
        dc.Clear()
        # use PrepareDC to set position correctly
        self.PrepareDC(dc)
        # create a clipping rect from our position and size
        # and the Update Region
        xv, yv = self.GetViewStart()
        dx, dy = self.GetScrollPixelsPerUnit()
        x, y = (xv * dx, yv * dy)
        rgn = self.GetUpdateRegion()
        rgn.Offset(x, y)
        r = rgn.GetBox()
        # draw to the dc using the calculated clipping rect
        self.pdc.DrawToDCClipped(dc, r)

    def redrawRoutine(self):
        self.pdc.Clear()  # clear the screen
        self.pdc.RemoveAll()  # clear all objects (icon buttons)

        # work out where the component names and icons should be from name
        # lengths
        self.setFontSize(self.fontBaseSize // self.dpi, self.pdc)
        longest = 0
        w = 50
        for comp in self.routine:
            name = comp.params['name'].val
            if len(name) > longest:
                longest = len(name)
                w = self.GetFullTextExtent(name)[0]
        self.timeXpos = w + (50, 50, 90)[self.drawSize]

        # separate components according to whether they are drawn in separate
        # row
        rowComponents = []
        staticCompons = []
        for n, component in enumerate(self.routine):
            if component.type == 'Static':
                staticCompons.append(component)
            else:
                rowComponents.append(component)

        # draw static, time grid, normal (row) comp:
        yPos = self.yPosTop
        yPosBottom = yPos + len(rowComponents) * self.componentStep
        # draw any Static Components first (below the grid)
        for component in staticCompons:
            bottom = max(yPosBottom, self.GetSize()[1])
            self.drawStatic(self.pdc, component, yPos, bottom)
        self.drawTimeGrid(self.pdc, yPos, yPosBottom)
        # normal components, one per row
        for component in rowComponents:
            self.drawComponent(self.pdc, component, yPos)
            yPos += self.componentStep

        # the 50 allows space for labels below the time axis
        self.SetVirtualSize((self.maxWidth, yPos + 50))
        self.Refresh()  # refresh the visible window after drawing (OnPaint)

    def getMaxTime(self):
        """Return the max time to be drawn in the window
        """
        maxTime, nonSlip = self.routine.getMaxTime()
        if self.routine.hasOnlyStaticComp():
            maxTime = int(maxTime) + 1.0
        return maxTime

    def drawTimeGrid(self, dc, yPosTop, yPosBottom, labelAbove=True):
        """Draws the grid of lines and labels the time axes
        """
        tMax = self.getMaxTime() * 1.1
        xScale = self.getSecsPerPixel()
        xSt = self.timeXposStart
        xEnd = self.timeXposEnd

        # dc.SetId(wx.NewIdRef())
        dc.SetPen(wx.Pen(wx.Colour(0, 0, 0, 150)))
        # draw horizontal lines on top and bottom
        dc.DrawLine(x1=xSt, y1=yPosTop,
                    x2=xEnd, y2=yPosTop)
        dc.DrawLine(x1=xSt, y1=yPosBottom,
                    x2=xEnd, y2=yPosBottom)
        # draw vertical time points
        # gives roughly 1/10 the width, but in rounded to base 10 of
        # 0.1,1,10...
        unitSize = 10 ** numpy.ceil(numpy.log10(tMax * 0.8)) / 10.0
        if tMax / unitSize < 3:
            # gives units of 2 (0.2,2,20)
            unitSize = 10 ** numpy.ceil(numpy.log10(tMax * 0.8)) / 50.0
        elif tMax / unitSize < 6:
            # gives units of 5 (0.5,5,50)
            unitSize = 10 ** numpy.ceil(numpy.log10(tMax * 0.8)) / 20.0
        for lineN in range(int(numpy.floor((tMax / unitSize)))):
            # vertical line:
            dc.DrawLine(xSt + lineN * unitSize / xScale, yPosTop - 4,
                        xSt + lineN * unitSize / xScale, yPosBottom + 4)
            # label above:
            dc.DrawText('%.2g' % (lineN * unitSize), xSt + lineN *
                        unitSize / xScale - 4, yPosTop - 20)
            if yPosBottom > 300:
                # if bottom of grid is far away then draw labels here too
                dc.DrawText('%.2g' % (lineN * unitSize), xSt + lineN *
                            unitSize / xScale - 4, yPosBottom + 10)
        # add a label
        self.setFontSize(self.fontBaseSize // self.dpi, dc)
        # y is y-half height of text
        dc.DrawText('t (sec)', xEnd + 5,
                    yPosTop - self.GetFullTextExtent('t')[1] / 2.0)
        # or draw bottom labels only if scrolling is turned on, virtual size >
        # available size?
        if yPosBottom > 300:
            # if bottom of grid is far away then draw labels there too
            # y is y-half height of text
            dc.DrawText('t (sec)', xEnd + 5,
                        yPosBottom - self.GetFullTextExtent('t')[1] / 2.0)

    def setFontSize(self, size, dc):
        font = self.GetFont()
        font.SetPointSize(size)
        dc.SetFont(font)

    def drawStatic(self, dc, component, yPosTop, yPosBottom):
        """draw a static (ISI) component box"""
        # set an id for the region of this component (so it can
        # act as a button). see if we created this already.
        id = None
        for key in self.componentFromID:
            if self.componentFromID[key] == component:
                id = key
        if not id:  # then create one and add to the dict
            id = wx.NewIdRef()
            self.componentFromID[id] = component
        dc.SetId(id)
        # deduce start and stop times if possible
        startTime, duration, nonSlipSafe = component.getStartAndDuration()
        # ensure static comps are clickable (even if $code start or duration)
        unknownTiming = False
        if startTime is None:
            startTime = 0
            unknownTiming = True
        if duration is None:
            duration = 0  # minimal extent ensured below
            unknownTiming = True
        # calculate rectangle for component
        xScale = self.getSecsPerPixel()
        dc.SetPen(wx.Pen(wx.Colour(200, 100, 100, 0), style=wx.TRANSPARENT))
        dc.SetBrush(wx.Brush(staticTimeColor))
        xSt = self.timeXposStart + startTime // xScale
        w = duration // xScale + 1  # +1 b/c border alpha=0 in dc.SetPen
        w = max(min(w, 10000), 2)  # ensure 2..10000 pixels
        h = yPosBottom - yPosTop
        # name label, position:
        name = component.params['name'].val  # "ISI"
        if unknownTiming:
            # flag it as not literally represented in time, e.g., $code
            # duration
            name += ' ???'
        nameW, nameH = self.GetFullTextExtent(name)[0:2]
        x = xSt + w // 2
        staticLabelTop = (0, 50, 60)[self.drawSize]
        y = staticLabelTop - nameH * 3
        fullRect = wx.Rect(x - 20, y, nameW, nameH)
        # draw the rectangle, draw text on top:
        dc.DrawRectangle(xSt, yPosTop - nameH * 4, w, h + nameH * 5)
        dc.DrawText(name, x - nameW // 2, y)
        # update bounds to include time bar
        fullRect.Union(wx.Rect(xSt, yPosTop, w, h))
        dc.SetIdBounds(id, fullRect)

    def drawComponent(self, dc, component, yPos):
        """Draw the timing of one component on the timeline"""
        # set an id for the region of this component (so it
        # can act as a button). see if we created this already
        id = None
        for key in self.componentFromID:
            if self.componentFromID[key] == component:
                id = key
        if not id:  # then create one and add to the dict
            id = wx.NewIdRef()
            self.componentFromID[id] = component
        dc.SetId(id)

        iconYOffset = (6, 6, 0)[self.drawSize]
        componIcons = getAllIcons(self.app.prefs.builder['componentsFolders'])
        thisIcon = componIcons[component.getType()]["{}".format(
            self.iconSize)]  # getType index 0 is main icon
        dc.DrawBitmap(thisIcon, self.iconXpos, yPos + iconYOffset, True)
        fullRect = wx.Rect(self.iconXpos, yPos,
                           thisIcon.GetWidth(), thisIcon.GetHeight())

        self.setFontSize(self.fontBaseSize // self.dpi, dc)

        name = component.params['name'].val
        # get size based on text
        w, h = self.GetFullTextExtent(name)[0:2]
        # draw text
        _base = (self.iconSize, self.iconSize, 10)[self.drawSize]
        x = self.iconXpos - self.dpi // 10 - w + _base
        _adjust = (5, 5, -2)[self.drawSize]
        y = yPos + thisIcon.GetHeight() // 2 - h // 2 + _adjust
        dc.DrawText(name, x - 20, y)
        fullRect.Union(wx.Rect(x - 20, y, w, h))

        # deduce start and stop times if possible
        startTime, duration, nonSlipSafe = component.getStartAndDuration()
        # draw entries on timeline (if they have some time definition)
        if startTime is not None and duration is not None:
            # then we can draw a sensible time bar!
            xScale = self.getSecsPerPixel()
            dc.SetPen(wx.Pen(wx.Colour(200, 100, 100, 0),
                             style=wx.TRANSPARENT))
            dc.SetBrush(wx.Brush(routineTimeColor))
            hSize = (3.5, 2.75, 2)[self.drawSize]
            yOffset = (3, 3, 0)[self.drawSize]
            h = self.componentStep // hSize
            xSt = self.timeXposStart + startTime // xScale
            w = duration // xScale + 1
            if w > 10000:
                w = 10000  # limit width to 10000 pixels!
            if w < 2:
                w = 2  # make sure at least one pixel shows
            dc.DrawRectangle(xSt, y + yOffset, w, h)
            # update bounds to include time bar
            fullRect.Union(wx.Rect(xSt, y + yOffset, w, h))
        dc.SetIdBounds(id, fullRect)

    def copyCompon(self, event=None, component=None):
        """This is easy - just take a copy of the component into memory
        """
        self.app.copiedCompon = copy.deepcopy(component)

    def pasteCompon(self, event=None, component=None):
        if not self.app.copiedCompon:
            return -1  # not possible to paste if nothing copied
        exp = self.frame.exp
        origName = self.app.copiedCompon.params['name'].val
        defaultName = exp.namespace.makeValid(origName)
        msg = _translate('New name for copy of "%(copied)s"?  [%(default)s]')
        vals = {'copied': origName, 'default': defaultName}
        message = msg % vals
        dlg = wx.TextEntryDialog(self, message=message,
                                 caption=_translate('Paste Component'))
        if dlg.ShowModal() == wx.ID_OK:
            newName = dlg.GetValue()
            newCompon = copy.deepcopy(self.app.copiedCompon)
            if not newName:
                newName = defaultName
            newName = exp.namespace.makeValid(newName)
            newCompon.params['name'].val = newName
            if 'name' in dir(newCompon):
                newCompon.name = newName
            self.routine.addComponent(newCompon)
            # could do redrawRoutines but would be slower?
            self.redrawRoutine()
            self.frame.addToUndoStack("PASTE Component `%s`" % newName)
        dlg.Destroy()

    def editComponentProperties(self, event=None, component=None):
        # we got here from a wx.button press (rather than our own drawn icons)
        if event:
            componentName = event.EventObject.GetName()
            component = self.routine.getComponentFromName(componentName)
        # does this component have a help page?
        if hasattr(component, 'url'):
            helpUrl = component.url
        else:
            helpUrl = None
        old_name = component.params['name'].val
        # check current timing settings of component (if it changes we
        # need to update views)
        initialTimings = component.getStartAndDuration()
        # create the dialog
        if hasattr(component, 'type') and component.type.lower() == 'code':
            _Dlg = DlgCodeComponentProperties
        else:
            _Dlg = DlgComponentProperties
        dlg = _Dlg(frame=self.frame,
                   title=component.params['name'].val + ' Properties',
                   params=component.params,
                   order=component.order, helpUrl=helpUrl, editing=True,
                   depends=component.depends)
        if dlg.OK:
            if component.getStartAndDuration() != initialTimings:
                self.redrawRoutine()  # need to refresh timings section
                self.Refresh()  # then redraw visible
                self.frame.flowPanel.draw()
                # self.frame.flowPanel.Refresh()
            elif component.params['name'].val != old_name:
                self.redrawRoutine()  # need to refresh name
            self.frame.exp.namespace.remove(old_name)
            self.frame.exp.namespace.add(component.params['name'].val)
            self.frame.addToUndoStack("EDIT `%s`" %
                                      component.params['name'].val)

    def getSecsPerPixel(self):
        pixels = float(self.timeXposEnd - self.timeXposStart)
        return self.getMaxTime() / pixels


class RoutinesNotebook(aui.AuiNotebook):
    """A notebook that stores one or more routines
    """

    def __init__(self, frame, id=-1):
        self.frame = frame
        self.app = frame.app
        self.routineMaxSize = 2
        self.appData = self.app.prefs.appData
        aui.AuiNotebook.__init__(self, frame, id)

        self.Bind(aui.EVT_AUINOTEBOOK_PAGE_CLOSE, self.onClosePane)
        if not hasattr(self.frame, 'exp'):
            return  # we haven't yet added an exp

    def getCurrentRoutine(self):
        routinePage = self.getCurrentPage()
        if routinePage:
            return routinePage.routine  # no routine page
        return None

    def setCurrentRoutine(self, routine):
        for ii in range(self.GetPageCount()):
            if routine is self.GetPage(ii).routine:
                self.SetSelection(ii)

    def getCurrentPage(self):
        if self.GetSelection() >= 0:
            return self.GetPage(self.GetSelection())
        return None

    def addRoutinePage(self, routineName, routine):
        #        routinePage = RoutinePage(parent=self, routine=routine)
        routinePage = RoutineCanvas(notebook=self, routine=routine)
        self.AddPage(routinePage, routineName)

    def renameRoutinePage(self, index, newName, ):
        self.SetPageText(index, newName)

    def removePages(self):
        for ii in range(self.GetPageCount()):
            currId = self.GetSelection()
            self.DeletePage(currId)

    def createNewRoutine(self, returnName=False):
        msg = _translate("What is the name for the new Routine? "
                         "(e.g. instr, trial, feedback)")
        dlg = wx.TextEntryDialog(self, message=msg,
                                 caption=_translate('New Routine'))
        exp = self.frame.exp
        routineName = None
        if dlg.ShowModal() == wx.ID_OK:
            routineName = dlg.GetValue()
            # silently auto-adjust the name to be valid, and register in the
            # namespace:
            routineName = exp.namespace.makeValid(
                routineName, prefix='routine')
            exp.namespace.add(routineName)  # add to the namespace
            exp.addRoutine(routineName)  # add to the experiment
            # then to the notebook:
            self.addRoutinePage(routineName, exp.routines[routineName])
            self.frame.addToUndoStack("NEW Routine `%s`" % routineName)
        dlg.Destroy()
        if returnName:
            return routineName

    def onClosePane(self, event=None):
        """Close the pane and remove the routine from the exp
        """
        routine = self.GetPage(event.GetSelection()).routine
        name = routine.name
        # update experiment object, namespace, and flow window (if this is
        # being used)
        if name in self.frame.exp.routines:
            # remove names of the routine and its components from namespace
            _nsp = self.frame.exp.namespace
            for c in self.frame.exp.routines[name]:
                _nsp.remove(c.params['name'].val)
            _nsp.remove(self.frame.exp.routines[name].name)
            del self.frame.exp.routines[name]
        if routine in self.frame.exp.flow:
            self.frame.exp.flow.removeComponent(routine)
            self.frame.flowPanel.draw()
        self.frame.addToUndoStack("REMOVE Routine `%s`" % (name))

    def increaseSize(self, event=None):
        self.appData['routineSize'] = min(
            self.routineMaxSize, self.appData['routineSize'] + 1)
        with WindowFrozen(self):
            self.redrawRoutines()

    def decreaseSize(self, event=None):
        self.appData['routineSize'] = max(0, self.appData['routineSize'] - 1)
        with WindowFrozen(self):
            self.redrawRoutines()

    def redrawRoutines(self):
        """Removes all the routines, adds them back (alphabetical order),
        sets current back to orig
        """
        currPage = self.GetSelection()
        self.removePages()
        displayOrder = sorted(self.frame.exp.routines.keys())  # alphabetical
        for routineName in displayOrder:
            self.addRoutinePage(
                routineName, self.frame.exp.routines[routineName])
        if currPage > -1:
            self.SetSelection(currPage)


class ComponentsPanel(scrolledpanel.ScrolledPanel):

    def __init__(self, frame, id=-1):
        """A panel that displays available components.
        """
        self.frame = frame
        self.app = frame.app
        self.dpi = self.app.dpi
        if self.app.prefs.app['largeIcons']:
            panelWidth = 3 * 48 + 50
        else:
            panelWidth = 3 * 24 + 50
        scrolledpanel.ScrolledPanel.__init__(
            self, frame, id, size=(panelWidth, 10 * self.dpi))
        self.sizer = wx.BoxSizer(wx.VERTICAL)
        self.components = experiment.getAllComponents(
            self.app.prefs.builder['componentsFolders'])
        categories = ['Favorites']
        categories.extend(components.getAllCategories(
            self.app.prefs.builder['componentsFolders']))
        # get rid of hidden components
        for hiddenComp in self.frame.prefs['hiddenComponents']:
            if hiddenComp in self.components:
                del self.components[hiddenComp]
        # also remove settings - that's in toolbar not components panel
        del self.components['SettingsComponent']
        # get favorites
        self.favorites = FavoriteComponents(componentsPanel=self)
        # create labels and sizers for each category
        self.componentFromID = {}
        self.panels = {}
        # to keep track of the objects (sections and section labels)
        # within the main sizer
        self.sizerList = []

        for categ in categories:
            if categ in _localized:
                label = _localized[categ]
            else:
                label = categ
            _style = platebtn.PB_STYLE_DROPARROW
            sectionBtn = platebtn.PlateButton(self, -1, label,
                                              style=_style, name=categ)
            # mouse event must be bound like this
            sectionBtn.Bind(wx.EVT_LEFT_DOWN, self.onSectionBtn)
            # mouse event must be bound like this
            sectionBtn.Bind(wx.EVT_RIGHT_DOWN, self.onSectionBtn)
            if self.app.prefs.app['largeIcons']:
                self.panels[categ] = wx.FlexGridSizer(cols=1)
            else:
                self.panels[categ] = wx.FlexGridSizer(cols=2)
            self.sizer.Add(sectionBtn, flag=wx.EXPAND)
            self.sizerList.append(sectionBtn)
            self.sizer.Add(self.panels[categ], flag=wx.ALIGN_CENTER)
            self.sizerList.append(self.panels[categ])
        self.makeComponentButtons()
        self._rightClicked = None
        # start all except for Favorites collapsed
        for section in categories[1:]:
            self.toggleSection(self.panels[section])

        self.Bind(wx.EVT_SIZE, self.on_resize)
        self.SetSizer(self.sizer)
        self.SetAutoLayout(True)
        self.SetupScrolling()

    def on_resize(self, event):
        if self.app.prefs.app['largeIcons']:
            cols = self.GetClientSize()[0] // 58
        else:
            cols = self.GetClientSize()[0] // 34
        for category in list(self.panels.values()):
            category.SetCols(max(1, cols))

    def makeFavoriteButtons(self):
        # add a copy of each favorite to that panel first
        for thisName in self.favorites.getFavorites():
            self.addComponentButton(thisName, self.panels['Favorites'])

    def makeComponentButtons(self):
        """Make all the components buttons, including favorites
        """
        self.makeFavoriteButtons()
        # then add another copy for each category that the component itself
        # lists
        for thisName in self.components:
            thisComp = self.components[thisName]
            # NB thisComp is a class - we can't use its methods/attribs until
            # it is an instance
            for category in thisComp.categories:
                panel = self.panels[category]
                self.addComponentButton(thisName, panel)

    def addComponentButton(self, name, panel):
        """Create a component button and add it to a specific panel's sizer
        """
        componIcons = getAllIcons(self.app.prefs.builder['componentsFolders'])
        thisComp = self.components[name]
        shortName = name
        for redundant in ['component', 'Component']:
            if redundant in name:
                shortName = name.replace(redundant, "")
        if self.app.prefs.app['largeIcons']:
            thisIcon = componIcons[name][
                '48add']  # index 1 is the 'add' icon
        else:
            thisIcon = componIcons[name][
                '24add']  # index 1 is the 'add' icon
        btn = wx.BitmapButton(self, -1, thisIcon,
                              size=(thisIcon.GetWidth() + 10,
                                    thisIcon.GetHeight() + 10),
                              name=thisComp.__name__)
        if name in components.tooltips:
            thisTip = components.tooltips[name]
        else:
            thisTip = shortName
        btn.SetToolTip(wx.ToolTip(thisTip))
        self.componentFromID[btn.GetId()] = name
        # use btn.bind instead of self.Bind in oder to trap event here
        btn.Bind(wx.EVT_RIGHT_DOWN, self.onRightClick)
        self.Bind(wx.EVT_BUTTON, self.onClick, btn)
        # ,wx.EXPAND|wx.ALIGN_CENTER )
        panel.Add(btn, proportion=0, flag=wx.ALIGN_RIGHT)

    def onSectionBtn(self, evt):
        if hasattr(evt, 'GetString'):
            buttons = self.panels[evt.GetString()]
        else:
            btn = evt.GetEventObject()
            buttons = self.panels[btn.GetName()]
        self.toggleSection(buttons)

    def toggleSection(self, section):
        ii = self.sizerList.index(section)
        self.sizer.Show(ii, not self.sizer.IsShown(ii))  # ie toggle this item
        self.sizer.Layout()
        self.SetupScrolling()

    def getIndexInSizer(self, obj, sizer):
        """Find index of an item within a sizer (to see if it's there
        or to toggle visibility)
        WX sizers don't (as of v2.8.11) have a way to find the index of
        their contents. This method helps get around that.
        """
        # if the obj is itself a sizer (e.g. within the main sizer then
        # we can't even use sizer.Children (as far as I can work out)
        # so we keep a list to track the contents.
        # for the main sizer we kept track of everything with a list:
        if sizer == self.sizer:
            return self.sizerList.index(obj)
        index = None
        for ii, child in enumerate(sizer.Children):
            if child.GetWindow() == obj:
                index = ii
                break
        return index

    def onRightClick(self, evt):
        """
        Defines rightclick behavior within builder view's
        components panel
        """
        btn = evt.GetEventObject()
        self._rightClicked = btn
        index = self.getIndexInSizer(btn, self.panels['Favorites'])
        if index is None:
            # not currently in favs
            msg = "Add to favorites"
            clickFunc = self.onAddToFavorites
        else:
            # is currently in favs
            msg = "Remove from favorites"
            clickFunc = self.onRemFromFavorites
        menu = wx.Menu()
        id = wx.NewIdRef()
        menu.Append(id, _localized[msg])
        menu.Bind(wx.EVT_MENU, clickFunc, id=id)
        # where to put the context menu
        x, y = evt.GetPosition()  # this is position relative to object
        xBtn, yBtn = evt.GetEventObject().GetPosition()
        self.PopupMenu(menu, (x + xBtn, y + yBtn))
        menu.Destroy()  # destroy to avoid mem leak

    def onClick(self, evt, timeout=None):
        """
        Defines left-click behavior for builder views components panel
        :param: evt can be a wx.Event OR a component class name (MouseComponent)
        """
        # get name of current routine
        currRoutinePage = self.frame.routinePanel.getCurrentPage()
        if not currRoutinePage:
            msg = _translate("Create a routine (Experiment menu) "
                             "before adding components")
            dialogs.MessageDialog(self, msg, type='Info',
                                  title=_translate('Error')).ShowModal()
            return False
        currRoutine = self.frame.routinePanel.getCurrentRoutine()
        # get component name
        if hasattr(evt, "GetId"):
            newClassStr = self.componentFromID[evt.GetId()]
        else:
            newClassStr = evt
        newCompClass = self.components[newClassStr]
        newComp = newCompClass(parentName=currRoutine.name,
                               exp=self.frame.exp)
        # does this component have a help page?
        if hasattr(newComp, 'url'):
            helpUrl = newComp.url
        else:
            helpUrl = None
        # create component template
        if newClassStr == 'CodeComponent':
            _Dlg = DlgCodeComponentProperties
        else:
            _Dlg = DlgComponentProperties
        dlg = _Dlg(frame=self.frame,
                   title='{} Properties'.format(newComp.params['name']),
                   params=newComp.params, order=newComp.order,
                   helpUrl=helpUrl,
                   depends=newComp.depends,
                   timeout=timeout)

        compName = newComp.params['name']
        if dlg.OK:
            currRoutine.addComponent(newComp)  # add to the actual routing
            namespace = self.frame.exp.namespace
            newComp.params['name'].val = namespace.makeValid(
                newComp.params['name'].val)
            namespace.add(newComp.params['name'].val)
            # update the routine's view with the new component too
            currRoutinePage.redrawRoutine()
            self.frame.addToUndoStack(
                "ADD `%s` to `%s`" % (compName, currRoutine.name))
            wasNotInFavs = (newClassStr not in self.favorites.getFavorites())
            self.favorites.promoteComponent(newClassStr, 1)
            # was that promotion enough to be a favorite?
            if wasNotInFavs and newClassStr in self.favorites.getFavorites():
                self.addComponentButton(newClassStr, self.panels['Favorites'])
                self.sizer.Layout()
        return True

    def onAddToFavorites(self, evt=None, btn=None):
        """Defines Add To Favorites Menu Behavior"""
        if btn is None:
            btn = self._rightClicked
        if btn.Name not in self.favorites.getFavorites():
            # check we aren't duplicating
            self.favorites.makeFavorite(btn.Name)
            self.addComponentButton(btn.Name, self.panels['Favorites'])
        self.sizer.Layout()
        self._rightClicked = None

    def onRemFromFavorites(self, evt=None, btn=None):
        """Defines Remove from Favorites Menu Behavior"""
        if btn is None:
            btn = self._rightClicked
        index = self.getIndexInSizer(btn, self.panels['Favorites'])
        if index is None:
            pass
        else:
            self.favorites.setLevel(btn.Name, -100)
            btn.Destroy()
        self.sizer.Layout()
        self._rightClicked = None


class FavoriteComponents(object):
    """Defines the Favorite Components Object class, meant for dealing with
    the user's frequently accessed components"""

    def __init__(self, componentsPanel, threshold=20, neutral=0):
        super(FavoriteComponents, self).__init__()
        self.threshold = 20
        self.neutral = 0
        self.panel = componentsPanel
        self.frame = componentsPanel.frame
        self.app = self.frame.app
        self.prefs = self.app.prefs
        self.currentLevels = self.prefs.appDataCfg['builder']['favComponents']
        self.setDefaults()

    def setDefaults(self):
        """Defines Default Favorite Components"""
        # set those that are favorites by default
        for comp in ('ImageComponent', 'KeyboardComponent',
                     'SoundComponent', 'TextComponent'):
            if comp not in self.currentLevels:
                self.currentLevels[comp] = self.threshold
        for comp in self.panel.components:
            if comp not in self.currentLevels:
                self.currentLevels[comp] = self.neutral

    def makeFavorite(self, compName):
        """Set the value of this component to an arbitrary high value (10000)
        """
        self.currentLevels[compName] = 10000

    def promoteComponent(self, compName, value=1):
        """Promote this component by a certain value (negative to demote)
        """
        self.currentLevels[compName] += value

    def setLevel(self, compName, value=0):
        """Set the level to neutral (0) favourite (20?) or banned (-1000?)
        """
        self.currentLevels[compName] = value

    def getFavorites(self):
        """Returns a list of favorite components. Each must have level greater
        than the threshold and there will be not more than
        max length prefs['builder']['maxFavorites']
        """
        sortedVals = sorted(list(self.currentLevels.items()),
                            key=lambda x: x[1], reverse=True)
        favorites = []
        maxFav = self.prefs.builder['maxFavorites']
        for name, level in sortedVals:
            # this has been explicitly requested (or REALLY liked!)
            if level >= 10000:
                favorites.append(name)
            elif level >= self.threshold and len(favorites) < maxFav:
                favorites.append(name)
            else:
                # either we've run out of levels>10000 or exceeded maxFavs or
                # run out of level >= thresh
                break
        return favorites


class BuilderFrame(wx.Frame):
    """Defines construction of the Psychopy Builder Frame"""

    def __init__(self, parent, id=-1, title='PsychoPy (Experiment Builder)',
                 pos=wx.DefaultPosition, fileName=None, frameData=None,
                 style=wx.DEFAULT_FRAME_STYLE, app=None):

        if (fileName is not None) and (type(fileName) == bytes):
            fileName = fileName.decode(sys.getfilesystemencoding())

        self.app = app
        self.dpi = self.app.dpi
        # things the user doesn't set like winsize etc:
        self.appData = self.app.prefs.appData['builder']
        # things about the builder that the user can set:
        self.prefs = self.app.prefs.builder
        self.appPrefs = self.app.prefs.app
        self.paths = self.app.prefs.paths
        self.frameType = 'builder'
        self.filename = fileName
        self.htmlPath = None
        self.project = None  # type: pavlovia.PavloviaProject
        self.btnHandles = {}  # stores toolbar buttons so they can be altered

        if fileName in self.appData['frames']:
            self.frameData = self.appData['frames'][fileName]
        else:  # work out a new frame size/location
            dispW, dispH = self.app.getPrimaryDisplaySize()
            default = self.appData['defaultFrame']
            default['winW'] = int(dispW * 0.75)
            default['winH'] = int(dispH * 0.75)
            if default['winX'] + default['winW'] > dispW:
                default['winX'] = 5
            if default['winY'] + default['winH'] > dispH:
                default['winY'] = 5
            self.frameData = dict(self.appData['defaultFrame'])  # copy
            # increment default for next frame
            default['winX'] += 10
            default['winY'] += 10

        # we didn't have the key or the win was minimized / invalid
        if self.frameData['winH'] == 0 or self.frameData['winW'] == 0:
            self.frameData['winX'], self.frameData['winY'] = (0, 0)
        if self.frameData['winY'] < 20:
            self.frameData['winY'] = 20
        wx.Frame.__init__(self, parent=parent, id=id, title=title,
                          pos=(int(self.frameData['winX']), int(
                              self.frameData['winY'])),
                          size=(int(self.frameData['winW']), int(
                              self.frameData['winH'])),
                          style=style)
        self.Bind(wx.EVT_CLOSE, self.closeFrame)
        self.panel = wx.Panel(self)
        # create icon
        if sys.platform != 'darwin':
            # doesn't work on darwin and not necessary: handled by app bundle
            iconFile = os.path.join(self.paths['resources'], 'psychopy.ico')
            if os.path.isfile(iconFile):
                self.SetIcon(wx.Icon(iconFile, wx.BITMAP_TYPE_ICO))

        # create our panels
        self.flowPanel = FlowPanel(frame=self)
        self.routinePanel = RoutinesNotebook(self)
        self.componentButtons = ComponentsPanel(self)
        # menus and toolbars
        self.makeToolbar()
        self.makeMenus()
        self.CreateStatusBar()
        self.SetStatusText("")

        # setup universal shortcuts
        accelTable = self.app.makeAccelTable()
        self.SetAcceleratorTable(accelTable)

        # set stdout to correct output panel
        self.stdoutOrig = sys.stdout
        self.stderrOrig = sys.stderr
        self.stdoutFrame = stdOutRich.StdOutFrame(
            parent=self, app=self.app, size=(700, 300))

        # setup a default exp
        if fileName is not None and os.path.isfile(fileName):
            self.fileOpen(filename=fileName, closeCurrent=False)
        else:
            self.lastSavedCopy = None
            # don't try to close before opening
            self.fileNew(closeCurrent=False)
        self.updateReadme()

        # control the panes using aui manager
        self._mgr = aui.AuiManager(self)
        self._mgr.AddPane(self.routinePanel,
                          aui.AuiPaneInfo().
                          Name("Routines").Caption("Routines").
                          CloseButton(False).MaximizeButton(True).
                          CenterPane())  # 'center panes' expand
        self._mgr.AddPane(self.componentButtons,
                          aui.AuiPaneInfo().
                          Name("Components").Caption("Components").
                          RightDockable(True).LeftDockable(True).
                          CloseButton(False).
                          Right())
        self._mgr.AddPane(self.flowPanel,
                          aui.AuiPaneInfo().
                          Name("Flow").Caption("Flow").
                          BestSize((8 * self.dpi, 2 * self.dpi)).
                          RightDockable(True).LeftDockable(True).
                          CloseButton(False).
                          Bottom())
        if self.prefs['topFlow']:
            self._mgr.GetPane('Flow').Top()
            self._mgr.GetPane('Components').Left()
            self._mgr.GetPane('Routines').CenterPane()
        # tell the manager to 'commit' all the changes just made
        self._mgr.Update()
        # self.SetSizer(self.mainSizer)  # not necessary for aui type controls
        if self.frameData['auiPerspective']:
            self._mgr.LoadPerspective(self.frameData['auiPerspective'])
        self.SetMinSize(wx.Size(600, 400))  # min size for the whole window
        self.SetSize(
            (int(self.frameData['winW']), int(self.frameData['winH'])))
        self.SendSizeEvent()
        self._mgr.Update()

        # self.SetAutoLayout(True)
        self.Bind(wx.EVT_CLOSE, self.closeFrame)
        self.Bind(wx.EVT_END_PROCESS, self.onProcessEnded)

        self.app.trackFrame(self)
        self.SetDropTarget(FileDropTarget(targetFrame=self))

    def makeToolbar(self):
        """Produces Toolbar for the Builder Frame"""
        # ---toolbar---#000000#FFFFFF-----------------------------------------
        _style = wx.TB_HORIZONTAL | wx.NO_BORDER | wx.TB_FLAT
        self.toolbar = self.CreateToolBar(_style)

        if sys.platform == 'win32' or sys.platform.startswith('linux'):
            if self.appPrefs['largeIcons']:
                toolbarSize = 32
            else:
                toolbarSize = 16
        else:
            toolbarSize = 32  # mac: 16 either doesn't work, or looks bad
        self.toolbar.SetToolBitmapSize((toolbarSize, toolbarSize))
        rc = self.app.prefs.paths['resources']
        join = os.path.join
        PNG = wx.BITMAP_TYPE_PNG
        tbSize = toolbarSize
        newBmp = wx.Bitmap(join(rc, 'filenew%i.png' % tbSize), PNG)
        openBmp = wx.Bitmap(join(rc, 'fileopen%i.png' % tbSize), PNG)
        saveBmp = wx.Bitmap(join(rc, 'filesave%i.png' % tbSize), PNG)
        saveAsBmp = wx.Bitmap(join(rc, 'filesaveas%i.png' % tbSize), PNG)
        undoBmp = wx.Bitmap(join(rc, 'undo%i.png' % tbSize), PNG)
        redoBmp = wx.Bitmap(join(rc, 'redo%i.png' % tbSize), PNG)
        stopBmp = wx.Bitmap(join(rc, 'stop%i.png' % tbSize), PNG)
        runBmp = wx.Bitmap(join(rc, 'run%i.png' % tbSize), PNG)
        compileBmp = wx.Bitmap(join(rc, 'compile%i.png' % tbSize), PNG)
        settingsBmp = wx.Bitmap(join(rc, 'cogwindow%i.png' % tbSize), PNG)
        preferencesBmp = wx.Bitmap(join(rc, 'preferences%i.png' % tbSize),
                                   PNG)
        monitorsBmp = wx.Bitmap(join(rc, 'monitors%i.png' % tbSize), PNG)

        ctrlKey = 'Ctrl+'  # OS-dependent tool-tips
        if sys.platform == 'darwin':
            ctrlKey = 'Cmd+'
        tb = self.toolbar
        # keys are the keyboard keys, not the keys of the dict
        keys = {k: self.app.keys[k].replace('Ctrl+', ctrlKey)
                for k in self.app.keys}

        if 'phoenix' in wx.PlatformInfo:
            item = tb.AddTool(wx.ID_ANY,
                              _translate("New [%s]") % keys['new'],
                              newBmp,
                              _translate("Create new experiment file"))
        else:
            item = tb.AddSimpleTool(wx.ID_ANY,
                                    newBmp,
                                    _translate("New [%s]") % keys['new'],
                                    _translate("Create new experiment file"))
        tb.Bind(wx.EVT_TOOL, self.app.newBuilderFrame, item)

        if 'phoenix' in wx.PlatformInfo:
            item = tb.AddTool(wx.ID_ANY,
                              _translate("Open [%s]") % keys['open'],
                              openBmp,
                              _translate("Open an existing experiment file"))
        else:
            item = tb.AddSimpleTool(wx.ID_ANY,
                                    openBmp,
                                    _translate("Open [%s]") % keys['open'],
                                    _translate("Open an existing experiment file"))
        tb.Bind(wx.EVT_TOOL, self.fileOpen, item)

        if 'phoenix' in wx.PlatformInfo:
            self.bldrBtnSave = tb.AddTool(
                -1,
                _translate("Save [%s]") % keys['save'],
                saveBmp,
                _translate("Save current experiment file"))
        else:
            self.bldrBtnSave = tb.AddSimpleTool(
                -1,
                saveBmp,
                _translate("Save [%s]") % keys['save'],
                _translate("Save current experiment file"))
        self.toolbar.EnableTool(self.bldrBtnSave.Id, False)
        tb.Bind(wx.EVT_TOOL, self.fileSave, self.bldrBtnSave)

        if 'phoenix' in wx.PlatformInfo:
            item = tb.AddTool(
                wx.ID_ANY,
                _translate("Save As... [%s]") % keys['saveAs'],
                saveAsBmp,
                _translate("Save current experiment file as..."))
        else:
            item = tb.AddSimpleTool(
                wx.ID_ANY,
                saveAsBmp,
                _translate("Save As... [%s]") % keys['saveAs'],
                _translate("Save current experiment file as..."))
        tb.Bind(wx.EVT_TOOL, self.fileSaveAs, item)

        if 'phoenix' in wx.PlatformInfo:
            self.bldrBtnUndo = tb.AddTool(
                wx.ID_ANY,
                _translate("Undo [%s]") % keys['undo'],
                undoBmp,
                _translate("Undo last action"))
        else:
            self.bldrBtnUndo = tb.AddSimpleTool(
                wx.ID_ANY,
                undoBmp,
                _translate("Undo [%s]") % keys['undo'],
                _translate("Undo last action"))
        tb.Bind(wx.EVT_TOOL, self.undo, self.bldrBtnUndo)

        if 'phoenix' in wx.PlatformInfo:
            self.bldrBtnRedo = tb.AddTool(
                wx.ID_ANY,
                _translate("Redo [%s]") % keys['redo'],
                redoBmp,
                _translate("Redo last action"))
        else:
            self.bldrBtnRedo = tb.AddSimpleTool(
                wx.ID_ANY,
                redoBmp,
                _translate("Redo [%s]") % keys['redo'],
                _translate("Redo last action"))
        tb.Bind(wx.EVT_TOOL, self.redo, self.bldrBtnRedo)

        tb.AddSeparator()

        if 'phoenix' in wx.PlatformInfo:
            self.bldrBtnPrefs = tb.AddTool(
                wx.ID_ANY,
                _translate("Preferences"),
                preferencesBmp,
                _translate("Application preferences"))
        else:
            self.bldrBtnPrefs = tb.AddSimpleTool(
                wx.ID_ANY,
                preferencesBmp,
                _translate("Preferences"),
                _translate("Application preferences"))
        tb.Bind(wx.EVT_TOOL, self.app.showPrefs, self.bldrBtnPrefs)

        if 'phoenix' in wx.PlatformInfo:
            item = tb.AddTool(
                wx.ID_ANY,
                _translate("Monitor Center"),
                monitorsBmp,
                _translate("Monitor settings and calibration"))
        else:
            item = tb.AddSimpleTool(
                wx.ID_ANY,
                monitorsBmp,
                _translate("Monitor Center"),
                _translate("Monitor settings and calibration"))
        tb.Bind(wx.EVT_TOOL, self.app.openMonitorCenter, id=item.GetId())

        tb.AddSeparator()

        if 'phoenix' in wx.PlatformInfo:
            item = tb.AddTool(
                wx.ID_ANY,
                _translate("Experiment Settings"),
                settingsBmp,
                _translate("Settings for this exp"))
        else:
            item = tb.AddSimpleTool(
                wx.ID_ANY,
                settingsBmp,
                _translate("Experiment Settings"),
                _translate("Settings for this exp"))
        tb.Bind(wx.EVT_TOOL, self.setExperimentSettings, item)

        if 'phoenix' in wx.PlatformInfo:
            item = tb.AddTool(
                wx.ID_ANY,
                _translate("Compile Script [%s]") % keys['compileScript'],
                compileBmp,
                _translate("Compile to script"))
        else:
            item = tb.AddSimpleTool(
                wx.ID_ANY,
                compileBmp,
                _translate("Compile Script [%s]") % keys['compileScript'],
                _translate("Compile to script"))
        tb.Bind(wx.EVT_TOOL, self.compileScript, item)

        if 'phoenix' in wx.PlatformInfo:
            self.bldrBtnRun = tb.AddTool(
                wx.ID_ANY,
                _translate("Run [%s]") % keys['runScript'],
                runBmp,
                _translate("Run experiment"))
        else:
            self.bldrBtnRun = tb.AddSimpleTool(
                wx.ID_ANY,
                runBmp,
                _translate("Run [%s]") % keys['runScript'],
                _translate("Run experiment"))
        tb.Bind(wx.EVT_TOOL, self.runFile, self.bldrBtnRun)

        if 'phoenix' in wx.PlatformInfo:
            self.bldrBtnStop = tb.AddTool(
                wx.ID_ANY,
                _translate("Stop [%s]") % keys['stopScript'],
                stopBmp,
                _translate("Stop experiment"))
        else:
            self.bldrBtnStop = tb.AddSimpleTool(
                wx.ID_ANY,
                stopBmp,
                _translate("Stop [%s]") % keys['stopScript'],
                _translate("Stop experiment"))
        tb.Bind(wx.EVT_TOOL, self.stopFile, self.bldrBtnStop)
        self.toolbar.EnableTool(self.bldrBtnStop.Id, False)

        self.toolbar.AddSeparator()
        pavButtons = pavlovia_ui.toolbar.PavloviaButtons(self, toolbar=tb, tbSize=tbSize)
        pavButtons.addPavloviaTools()
        self.btnHandles.update(pavButtons.btnHandles)

        # Finished setup. Make it happen
        tb.Realize()

    def makeMenus(self):
        """
        Produces Menus for the Builder Frame
        """

        # ---Menus---#000000#FFFFFF-------------------------------------------
        menuBar = wx.MenuBar()
        # ---_file---#000000#FFFFFF-------------------------------------------
        self.fileMenu = wx.Menu()
        menuBar.Append(self.fileMenu, _translate('&File'))

        # create a file history submenu
        self.fileHistoryMaxFiles = 10
        self.fileHistory = wx.FileHistory(maxFiles=self.fileHistoryMaxFiles)
        self.recentFilesMenu = wx.Menu()
        self.fileHistory.UseMenu(self.recentFilesMenu)
        for filename in self.appData['fileHistory']:
            self.fileHistory.AddFileToHistory(filename)
        self.Bind(wx.EVT_MENU_RANGE, self.OnFileHistory,
                  id=wx.ID_FILE1, id2=wx.ID_FILE9)
        keys = self.app.keys
        menu = self.fileMenu
        menu.Append(
            wx.ID_NEW,
            _translate("&New\t%s") % keys['new'])
        menu.Append(
            wx.ID_OPEN,
            _translate("&Open...\t%s") % keys['open'])
        menu.AppendSubMenu(
            self.recentFilesMenu,
            _translate("Open &Recent"))
        menu.Append(
            wx.ID_SAVE,
            _translate("&Save\t%s") % keys['save'],
            _translate("Save current experiment file"))
        menu.Append(
            wx.ID_SAVEAS,
            _translate("Save &as...\t%s") % keys['saveAs'],
            _translate("Save current experiment file as..."))
        exportMenu = menu.Append(
            -1,
            _translate("Export HTML...\t%s") % keys['exportHTML'],
            _translate("Export experiment to html/javascript file"))
        menu.Append(
            wx.ID_CLOSE,
            _translate("&Close file\t%s") % keys['close'],
            _translate("Close current experiment"))
        self.Bind(wx.EVT_MENU, self.app.newBuilderFrame, id=wx.ID_NEW)
        self.Bind(wx.EVT_MENU, self.fileExport, id=exportMenu.GetId())
        self.Bind(wx.EVT_MENU, self.fileSave, id=wx.ID_SAVE)
        menu.Enable(wx.ID_SAVE, False)
        self.Bind(wx.EVT_MENU, self.fileSaveAs, id=wx.ID_SAVEAS)
        self.Bind(wx.EVT_MENU, self.fileOpen, id=wx.ID_OPEN)
        self.Bind(wx.EVT_MENU, self.commandCloseFrame, id=wx.ID_CLOSE)
        item = menu.Append(
            wx.ID_PREFERENCES,
            _translate("&Preferences\t%s") % keys['preferences'])
        self.Bind(wx.EVT_MENU, self.app.showPrefs, item)

        self.fileMenu.AppendSeparator()
        self.fileMenu.Append(wx.ID_EXIT,
                             _translate("&Quit\t%s") % keys['quit'],
                             _translate("Terminate the program"))
        self.Bind(wx.EVT_MENU, self.quit, id=wx.ID_EXIT)

        # ------------- edit ------------------------------------
        self.editMenu = wx.Menu()
        menuBar.Append(self.editMenu, _translate('&Edit'))
        menu = self.editMenu
        self._undoLabel = menu.Append(wx.ID_UNDO,
                                      _translate("Undo\t%s") % keys['undo'],
                                      _translate("Undo last action"),
                                      wx.ITEM_NORMAL)
        self.Bind(wx.EVT_MENU, self.undo, id=wx.ID_UNDO)
        self._redoLabel = menu.Append(wx.ID_REDO,
                                      _translate("Redo\t%s") % keys['redo'],
                                      _translate("Redo last action"),
                                      wx.ITEM_NORMAL)
        self.Bind(wx.EVT_MENU, self.redo, id=wx.ID_REDO)
        menu.Append(wx.ID_PASTE, _translate("&Paste\t%s") % keys['paste'])
        self.Bind(wx.EVT_MENU, self.paste, id=wx.ID_PASTE)

        # ---_tools ---#000000#FFFFFF-----------------------------------------
        self.toolsMenu = wx.Menu()
        menuBar.Append(self.toolsMenu, _translate('&Tools'))
        menu = self.toolsMenu
        item = menu.Append(wx.ID_ANY,
                           _translate("Monitor Center"),
                           _translate("To set information about your monitor"))
        self.Bind(wx.EVT_MENU, self.app.openMonitorCenter, item)

        item = menu.Append(wx.ID_ANY,
                           _translate("Compile\t%s") % keys['compileScript'],
                           _translate("Compile the exp to a script"))
        self.Bind(wx.EVT_MENU, self.compileScript, item)
        item = menu.Append(wx.ID_ANY,
                           _translate("Run\t%s") % keys['runScript'],
                           _translate("Run the current script"))
        self.Bind(wx.EVT_MENU, self.runFile, item)
        item = menu.Append(wx.ID_ANY,
                           _translate("Stop\t%s") % keys['stopScript'],
                           _translate("Abort the current script"))
        self.Bind(wx.EVT_MENU, self.stopFile, item)

        menu.AppendSeparator()
        item = menu.Append(wx.ID_ANY,
                           _translate("PsychoPy updates..."),
                           _translate("Update PsychoPy to the latest, or a "
                                      "specific, version"))
        self.Bind(wx.EVT_MENU, self.app.openUpdater, item)
        if hasattr(self.app, 'benchmarkWizard'):
            item = menu.Append(wx.ID_ANY,
                               _translate("Benchmark wizard"),
                               _translate("Check software & hardware, generate "
                                          "report"))
            self.Bind(wx.EVT_MENU, self.app.benchmarkWizard, item)

        # ---_view---#000000#FFFFFF-------------------------------------------
        self.viewMenu = wx.Menu()
        menuBar.Append(self.viewMenu, _translate('&View'))
        menu = self.viewMenu

        item = menu.Append(wx.ID_ANY,
                           _translate("&Open Coder view\t%s") % keys[
                               'switchToCoder'],
                           _translate("Open a new Coder view"))
        self.Bind(wx.EVT_MENU, self.app.showCoder, item)
        item = menu.Append(wx.ID_ANY,
                           _translate("&Toggle readme\t%s") % self.app.keys[
                               'toggleReadme'],
                           _translate("Toggle Readme"))
        self.Bind(wx.EVT_MENU, self.toggleReadme, item)
        item = menu.Append(wx.ID_ANY,
                           _translate("&Flow Larger\t%s") % self.app.keys[
                               'largerFlow'],
                           _translate("Larger flow items"))
        self.Bind(wx.EVT_MENU, self.flowPanel.increaseSize, item)
        item = menu.Append(wx.ID_ANY,
                           _translate("&Flow Smaller\t%s") % self.app.keys[
                               'smallerFlow'],
                           _translate("Smaller flow items"))
        self.Bind(wx.EVT_MENU, self.flowPanel.decreaseSize, item)
        item = menu.Append(wx.ID_ANY,
                           _translate("&Routine Larger\t%s") % keys[
                               'largerRoutine'],
                           _translate("Larger routine items"))
        self.Bind(wx.EVT_MENU, self.routinePanel.increaseSize, item)
        item = menu.Append(wx.ID_ANY,
                           _translate("&Routine Smaller\t%s") % keys[
                               'smallerRoutine'],
                           _translate("Smaller routine items"))
        self.Bind(wx.EVT_MENU, self.routinePanel.decreaseSize, item)

        # ---_experiment---#000000#FFFFFF-------------------------------------
        self.expMenu = wx.Menu()
        menuBar.Append(self.expMenu, _translate('&Experiment'))
        menu = self.expMenu
        item = menu.Append(wx.ID_ANY,
                           _translate("&New Routine\t%s") % keys['newRoutine'],
                           _translate("Create a new routine (e.g. the trial "
                                      "definition)"))
        self.Bind(wx.EVT_MENU, self.addRoutine, item)
        item = menu.Append(wx.ID_ANY,
                           _translate("&Copy Routine\t%s") % keys[
                               'copyRoutine'],
                           _translate("Copy the current routine so it can be "
                                      "used in another exp"),
                           wx.ITEM_NORMAL)
        self.Bind(wx.EVT_MENU, self.onCopyRoutine, item)
        item = menu.Append(wx.ID_ANY,
                           _translate("&Paste Routine\t%s") % keys[
                               'pasteRoutine'],
                           _translate("Paste the Routine into the current "
                                      "experiment"),
                           wx.ITEM_NORMAL)
        self.Bind(wx.EVT_MENU, self.onPasteRoutine, item)
        item = menu.Append(wx.ID_ANY,
                           _translate("&Rename Routine\t%s") % keys[
                               'renameRoutine'],
                           _translate("Change the name of this routine"))
        self.Bind(wx.EVT_MENU, self.renameRoutine, item)
        item = menu.Append(wx.ID_ANY,
                           _translate("Paste Component\t%s") % keys[
                               'pasteCompon'],
                           _translate(
                               "Paste the Component at bottom of the current "
                               "Routine"),
                           wx.ITEM_NORMAL)
        self.Bind(wx.EVT_MENU, self.onPasteCompon, item)
        menu.AppendSeparator()

        item = menu.Append(wx.ID_ANY,
                           _translate("Insert Routine in Flow"),
                           _translate(
                               "Select one of your routines to be inserted"
                               " into the experiment flow"))
        self.Bind(wx.EVT_MENU, self.flowPanel.onInsertRoutine, item)
        item = menu.Append(wx.ID_ANY,
                           _translate("Insert Loop in Flow"),
                           _translate("Create a new loop in your flow window"))
        self.Bind(wx.EVT_MENU, self.flowPanel.insertLoop, item)

        # ---_demos---#000000#FFFFFF------------------------------------------
        # for demos we need a dict where the event ID will correspond to a
        # filename

        self.demosMenu = wx.Menu()
        # unpack demos option
        menu = self.demosMenu
        item = menu.Append(wx.ID_ANY,
                           _translate("&Unpack Demos..."),
                           _translate(
                               "Unpack demos to a writable location (so that"
                               " they can be run)"))
        self.Bind(wx.EVT_MENU, self.demosUnpack, item)
        menu.AppendSeparator()
        # add any demos that are found in the prefs['demosUnpacked'] folder
        self.updateDemosMenu()
        menuBar.Append(self.demosMenu, _translate('&Demos'))

        # ---_onlineStudies---#000000#FFFFFF-------------------------------------------
        self.pavloviaMenu = pavlovia_ui.menu.PavloviaMenu(parent=self)
        menuBar.Append(self.pavloviaMenu, _translate("Pavlovia.org"))

        # ---_help---#000000#FFFFFF-------------------------------------------
        self.helpMenu = wx.Menu()
        menuBar.Append(self.helpMenu, _translate('&Help'))
        menu = self.helpMenu

        item = menu.Append(wx.ID_ANY,
                           _translate("&PsychoPy Homepage"),
                           _translate("Go to the PsychoPy homepage"))
        self.Bind(wx.EVT_MENU, self.app.followLink, item)
        self.app.urls[item.GetId()] = self.app.urls['psychopyHome']
        item = menu.Append(wx.ID_ANY,
                           _translate("&PsychoPy Builder Help"),
                           _translate(
                               "Go to the online documentation for PsychoPy"
                               " Builder"))
        self.Bind(wx.EVT_MENU, self.app.followLink, item)
        self.app.urls[item.GetId()] = self.app.urls['builderHelp']

        menu.AppendSeparator()
        menu.Append(wx.ID_ABOUT, _translate(
            "&About..."), _translate("About PsychoPy"))
        self.Bind(wx.EVT_MENU, self.app.showAbout, id=wx.ID_ABOUT)

        menu.AppendSeparator()

        item = menu.Append(wx.ID_ANY,
                           _translate("&News..."),
                           _translate("News"))
        self.Bind(wx.EVT_MENU, self.app.showNews, id=item.GetId())

        self.SetMenuBar(menuBar)

    def commandCloseFrame(self, event):
        """Defines Builder Frame Closing Event"""
        self.Close()

    def closeFrame(self, event=None, checkSave=True):
        """Defines Frame closing behavior, such as checking for file
           saving"""
        # close file first (check for save) but no need to update view
        okToClose = self.fileClose(updateViews=False, checkSave=checkSave)

        if not okToClose:
            if hasattr(event, 'Veto'):
                event.Veto()
            return
        else:
            # as of wx3.0 the AUI manager needs to be uninitialised explicitly
            self._mgr.UnInit()
            # is it the last frame?
            lastFrame = bool(len(wx.GetApp().getAllFrames()) == 1)
            quitting = wx.GetApp().quitting
            if lastFrame and sys.platform != 'darwin' and not quitting:
                wx.GetApp().quit(event)
            else:
                self.app.forgetFrame(self)
                self.Destroy()  # required

    def quit(self, event=None):
        """quit the app
        """
        self.app.quit(event)

    def fileNew(self, event=None, closeCurrent=True):
        """Create a default experiment (maybe an empty one instead)
        """
        # Note: this is NOT the method called by the File>New menu item.
        # That calls app.newBuilderFrame() instead
        if closeCurrent:  # if no exp exists then don't try to close it
            if not self.fileClose(updateViews=False):
                # close the existing (and prompt for save if necess)
                return False
        self.filename = 'untitled.psyexp'
        self.exp = experiment.Experiment(prefs=self.app.prefs)
        defaultName = 'trial'
        # create the trial routine as an example
        self.exp.addRoutine(defaultName)
        self.exp.flow.addRoutine(
            self.exp.routines[defaultName], pos=1)  # add it to flow
        # add it to user's namespace
        self.exp.namespace.add(defaultName, self.exp.namespace.user)
        routine = self.exp.routines[defaultName]
        ## add an ISI component by default
        # components = self.componentButtons.components
        # Static = components['StaticComponent']
        # ISI = Static(self.exp, parentName=defaultName, name='ISI',
        #             startType='time (s)', startVal=0.0,
        #             stopType='duration (s)', stopVal=0.5)
        # routine.addComponent(ISI)
        self.resetUndoStack()
        self.setIsModified(False)
        self.updateAllViews()

    def fileOpen(self, event=None, filename=None, closeCurrent=True):
        """Open a FileDialog, then load the file if possible.
        """
        if filename is None:
            _wld = "PsychoPy experiments (*.psyexp)|*.psyexp|Any file (*.*)|*"
            dlg = wx.FileDialog(self, message=_translate("Open file ..."),
                                style=wx.FD_OPEN | wx.FD_FILE_MUST_EXIST,
                                wildcard=_translate(_wld))
            if dlg.ShowModal() != wx.ID_OK:
                return 0
            filename = dlg.GetPath()
        # did user try to open a script in Builder?
        if filename.endswith('.py'):
            self.app.showCoder()  # ensures that a coder window exists
            self.app.coder.setCurrentDoc(filename)
            self.app.coder.setFileModified(False)
            return
        with WindowFrozen(ctrl=self):
            # try to pause rendering until all panels updated
            if closeCurrent:
                if not self.fileClose(updateViews=False):
                    # close the existing (and prompt for save if necess)
                    return False
            self.exp = experiment.Experiment(prefs=self.app.prefs)
            try:
                self.exp.loadFromXML(filename)
            except Exception:
                print(u"Failed to load {}. Please send the following to"
                      u" the PsychoPy user list".format(filename))
                traceback.print_exc()
                logging.flush()
            self.resetUndoStack()
            self.setIsModified(False)
            self.filename = filename
            # routinePanel.addRoutinePage() is done in
            # routinePanel.redrawRoutines(), called by self.updateAllViews()
            # update the views
            self.updateAllViews()  # if frozen effect will be visible on thaw
        self.updateReadme()
        self.fileHistory.AddFileToHistory(filename)
        self.htmlPath = None  # so we won't accidentally save to other html exp
        try:
            self.project = pavlovia.getProject(filename)
        except Exception as e:  # failed for
            self.project = None
            print(e)

    def fileSave(self, event=None, filename=None):
        """Save file, revert to SaveAs if the file hasn't yet been saved
        """
        if filename is None:
            filename = self.filename
        if filename.startswith('untitled'):
            if not self.fileSaveAs(filename):
                return False  # the user cancelled during saveAs
        else:
            filename = self.exp.saveToXML(filename)
            self.fileHistory.AddFileToHistory(filename)
        self.setIsModified(False)
        # if export on save then we should have an html file to update
        if self._getExportPref('on save') and os.path.split(filename)[0]:
            self.filename = filename
            self.fileExport(htmlPath=self.htmlPath)
        return True

    def fileSaveAs(self, event=None, filename=None):
        """Defines Save File as Behavior
        """
        shortFilename = self.getShortFilename()
        expName = self.exp.getExpName()
        if (not expName) or (shortFilename == expName):
            usingDefaultName = True
        else:
            usingDefaultName = False
        if filename is None:
            filename = self.filename
        initPath, filename = os.path.split(filename)

        _w = "PsychoPy experiments (*.psyexp)|*.psyexp|Any file (*.*)|*"
        if sys.platform != 'darwin':
            _w += '.*'
        wildcard = _translate(_w)
        returnVal = False
        dlg = wx.FileDialog(
            self, message=_translate("Save file as ..."), defaultDir=initPath,
            defaultFile=filename, style=wx.FD_SAVE | wx.FD_OVERWRITE_PROMPT,
            wildcard=wildcard)

        if dlg.ShowModal() == wx.ID_OK:
            newPath = dlg.GetPath()
            # update exp name
            # if user has not manually renamed experiment
            if usingDefaultName:
                newShortName = os.path.splitext(
                    os.path.split(newPath)[1])[0]
                self.exp.setExpName(newShortName)
            # actually save
            self.fileSave(event=None, filename=newPath)
            self.filename = newPath
            returnVal = 1

        try:  # this seems correct on PC, but not on mac
            dlg.destroy()
        except Exception:
            pass

        self.updateWindowTitle()
        return returnVal

    def fileExport(self, event=None, htmlPath=None):
        """Exports the script as an HTML file (PsychoJS library)
        """
        # get path if not given one
        expPath, expName = os.path.split(self.filename)
        if htmlPath is None and self.exp.settings.params['HTML path']:
            htmlPath = self._getHtmlPath(self.filename)

        # present dialog box
        if htmlPath:
            dlg = ExportFileDialog(self, wx.ID_ANY,
                                   title=_translate("Export HTML file"),
                                   filePath=htmlPath,
                                   exp=self.exp)
            export = dlg.exportOnSave
            if self.exp.settings.params['exportHTML'].val == 'manually':
                retVal = dlg.ShowModal()
                self.exp.settings.params['exportHTML'].val = export.GetString(export.GetCurrentSelection())
                if retVal != wx.ID_OK:  # User cancelled export
                    return False

            htmlPath = os.path.join(htmlPath, expName.replace('.psyexp', '.js'))
            # then save the actual script
            self.generateScript(experimentPath=htmlPath,
                                target="PsychoJS")

    def getShortFilename(self):
        """returns the filename without path or extension
        """
        return os.path.splitext(os.path.split(self.filename)[1])[0]

    def updateReadme(self):
        """Check whether there is a readme file in this folder and try to show
        """
        # create the frame if we don't have one yet
        if not hasattr(self, 'readmeFrame') or self.readmeFrame is None:
            self.readmeFrame = ReadmeFrame(parent=self)
        # look for a readme file
        if self.filename and self.filename != 'untitled.psyexp':
            dirname = os.path.dirname(self.filename)
            possibles = glob.glob(os.path.join(dirname, 'readme*'))
            if len(possibles) == 0:
                possibles = glob.glob(os.path.join(dirname, 'Readme*'))
                possibles.extend(glob.glob(os.path.join(dirname, 'README*')))
            # still haven't found a file so use default name
            if len(possibles) == 0:
                self.readmeFilename = os.path.join(
                    dirname, 'readme.txt')  # use this as our default
            else:
                self.readmeFilename = possibles[0]  # take the first one found
        else:
            self.readmeFilename = None
        self.readmeFrame.setFile(self.readmeFilename)
        content = self.readmeFrame.ctrl.GetValue()
        if content and self.prefs['alwaysShowReadme']:
            self.showReadme()

    def showReadme(self, evt=None, value=True):
        """Shows Readme file
        """
        if not self.readmeFrame.IsShown():
            self.readmeFrame.Show(value)

    def toggleReadme(self, evt=None):
        """Toggles visibility of Readme file
        """
        if self.readmeFrame is None:
            self.updateReadme()
            self.showReadme()
        else:
            self.readmeFrame.toggleVisible()

    def OnFileHistory(self, evt=None):
        """get the file based on the menu ID
        """
        fileNum = evt.GetId() - wx.ID_FILE1
        path = self.fileHistory.GetHistoryFile(fileNum)
        self.fileOpen(filename=path)
        # add it back to the history so it will be moved up the list
        self.fileHistory.AddFileToHistory(path)

    def checkSave(self):
        """Check whether we need to save before quitting
        """
        if hasattr(self, 'isModified') and self.isModified:
            self.Show(True)
            self.Raise()
            self.app.SetTopWindow(self)
            msg = _translate('Experiment %s has changed. Save before '
                             'quitting?') % self.filename
            dlg = dialogs.MessageDialog(self, msg, type='Warning')
            resp = dlg.ShowModal()
            if resp == wx.ID_CANCEL:
                return False  # return, don't quit
            elif resp == wx.ID_YES:
                if not self.fileSave():
                    return False  # user might cancel during save
            elif resp == wx.ID_NO:
                pass  # don't save just quit
        return True

    def fileClose(self, event=None, checkSave=True, updateViews=True):
        """This is typically only called when the user x
        """
        if checkSave:
            ok = self.checkSave()
            if not ok:
                return False  # user cancelled
        if self.filename is None:
            frameData = self.appData['defaultFrame']
        else:
            frameData = dict(self.appData['defaultFrame'])
            self.appData['prevFiles'].append(self.filename)

            # get size and window layout info
        if self.IsIconized():
            self.Iconize(False)  # will return to normal mode to get size info
            frameData['state'] = 'normal'
        elif self.IsMaximized():
            # will briefly return to normal mode to get size info
            self.Maximize(False)
            frameData['state'] = 'maxim'
        else:
            frameData['state'] = 'normal'
        frameData['auiPerspective'] = self._mgr.SavePerspective()
        frameData['winW'], frameData['winH'] = self.GetSize()
        frameData['winX'], frameData['winY'] = self.GetPosition()

        # truncate history to the recent-most last N unique files, where
        # N = self.fileHistoryMaxFiles, as defined in makeMenus()
        for ii in range(self.fileHistory.GetCount()):
            self.appData['fileHistory'].append(
                self.fileHistory.GetHistoryFile(ii))
        # fileClose gets calls multiple times, so remove redundancy
        # while preserving order; end of the list is recent-most:
        tmp = []
        fhMax = self.fileHistoryMaxFiles
        for f in self.appData['fileHistory'][-3 * fhMax:]:
            if f not in tmp:
                tmp.append(f)
        self.appData['fileHistory'] = copy.copy(tmp[-fhMax:])

        # assign the data to this filename
        self.appData['frames'][self.filename] = frameData
        # save the display data only for those frames in the history:
        tmp2 = {}
        for f in self.appData['frames']:
            if f in self.appData['fileHistory']:
                tmp2[f] = self.appData['frames'][f]
        self.appData['frames'] = copy.copy(tmp2)

        # close self
        self.routinePanel.removePages()
        self.filename = 'untitled.psyexp'
        # add the current exp as the start point for undo:
        self.resetUndoStack()
        if updateViews:
            self.updateAllViews()
        return 1

    def updateAllViews(self):
        """Updates Flow Panel, Routine Panel, and Window Title simultaneously
        """
        self.flowPanel.draw()
        self.routinePanel.redrawRoutines()
        self.updateWindowTitle()

    def updateWindowTitle(self, newTitle=None):
        """Defines behavior to update window Title
        """
        if newTitle is None:
            shortName = os.path.split(self.filename)[-1]
            newTitle = '%s - PsychoPy Builder' % (shortName)
        self.SetTitle(newTitle)

    def setIsModified(self, newVal=None):
        """Sets current modified status and updates save icon accordingly.

        This method is called by the methods fileSave, undo, redo,
        addToUndoStack and it is usually preferably to call those
        than to call this directly.

        Call with ``newVal=None``, to only update the save icon(s)
        """
        if newVal is None:
            newVal = self.getIsModified()
        else:
            self.isModified = newVal
        self.toolbar.EnableTool(self.bldrBtnSave.Id, newVal)
        self.fileMenu.Enable(wx.ID_SAVE, newVal)

    def getIsModified(self):
        """Checks if changes were made"""
        return self.isModified

    def resetUndoStack(self):
        """Reset the undo stack. do *immediately after* creating a new exp.

        Implicitly calls addToUndoStack() using the current exp as the state
        """
        self.currentUndoLevel = 1  # 1 is current, 2 is back one setp...
        self.currentUndoStack = []
        self.addToUndoStack()
        self.updateUndoRedo()
        self.setIsModified(newVal=False)  # update save icon if needed

    def addToUndoStack(self, action="", state=None):
        """Add the given ``action`` to the currentUndoStack, associated
        with the @state@. ``state`` should be a copy of the exp
        from *immediately after* the action was taken.
        If no ``state`` is given the current state of the experiment is used.

        If we are at end of stack already then simply append the action.  If
        not (user has done an undo) then remove orphan actions and append.
        """
        if state is None:
            state = copy.deepcopy(self.exp)
        # remove actions from after the current level
        if self.currentUndoLevel > 1:
            self.currentUndoStack = self.currentUndoStack[
                                    :-(self.currentUndoLevel - 1)]
            self.currentUndoLevel = 1
        # append this action
        self.currentUndoStack.append({'action': action, 'state': state})
        self.setIsModified(newVal=True)  # update save icon if needed
        self.updateUndoRedo()

    def undo(self, event=None):
        """Step the exp back one level in the @currentUndoStack@ if possible,
        and update the windows.

        Returns the final undo level (1=current, >1 for further in past)
        or -1 if redo failed (probably can't undo)
        """
        if self.currentUndoLevel >= len(self.currentUndoStack):
            return -1  # can't undo
        self.currentUndoLevel += 1
        state = self.currentUndoStack[-self.currentUndoLevel]['state']
        self.exp = copy.deepcopy(state)
        self.updateAllViews()
        self.setIsModified(newVal=True)  # update save icon if needed
        self.updateUndoRedo()

        return self.currentUndoLevel

    def redo(self, event=None):
        """Step the exp up one level in the @currentUndoStack@ if possible,
        and update the windows.
        
        Returns the final undo level (0=current, >0 for further in past)
        or -1 if redo failed (probably can't redo)
        """
        if self.currentUndoLevel <= 1:
            return -1  # can't redo, we're already at latest state
        self.currentUndoLevel -= 1
        self.exp = copy.deepcopy(
            self.currentUndoStack[-self.currentUndoLevel]['state'])
        self.updateUndoRedo()
        self.updateAllViews()
        self.setIsModified(newVal=True)  # update save icon if needed
        return self.currentUndoLevel

    def paste(self, event=None):
        """This receives paste commands for all child dialog boxes as well
        """
        foc = self.FindFocus()
        if hasattr(foc, 'Paste'):
            foc.Paste()

    def updateUndoRedo(self):
        """Defines Undo and Redo commands for the window
        """
        undoLevel = self.currentUndoLevel
        # check undo
        if undoLevel >= len(self.currentUndoStack):
            # can't undo if we're at top of undo stack
            label = _translate("Undo\t%s") % self.app.keys['undo']
            enable = False
        else:
            action = self.currentUndoStack[-undoLevel]['action']
            txt = _translate("Undo %(action)s\t%(key)s")
            fmt = {'action': action, 'key': self.app.keys['undo']}
            label = txt % fmt
            enable = True
        self._undoLabel.SetItemLabel(label)
        self.toolbar.EnableTool(self.bldrBtnUndo.Id, enable)
        self.editMenu.Enable(wx.ID_UNDO, enable)

        # check redo
        if undoLevel == 1:
            label = _translate("Redo\t%s") % self.app.keys['redo']
            enable = False
        else:
            action = self.currentUndoStack[-undoLevel + 1]['action']
            txt = _translate("Redo %(action)s\t%(key)s")
            fmt = {'action': action, 'key': self.app.keys['redo']}
            label = txt % fmt
            enable = True
        self._redoLabel.SetItemLabel(label)
        self.toolbar.EnableTool(self.bldrBtnRedo.Id, enable)
        self.editMenu.Enable(wx.ID_REDO, enable)

    def demosUnpack(self, event=None):
        """Get a folder location from the user and unpack demos into it
        """
        # choose a dir to unpack in
        dlg = wx.DirDialog(parent=self, message=_translate(
            "Location to unpack demos"))
        if dlg.ShowModal() == wx.ID_OK:
            unpackFolder = dlg.GetPath()
        else:
            return -1  # user cancelled
        # ensure it's an empty dir:
        if os.listdir(unpackFolder) != []:
            unpackFolder = os.path.join(unpackFolder, 'PsychoPy3 Demos')
            if not os.path.isdir(unpackFolder):
                os.mkdir(unpackFolder)
        mergeFolder(os.path.join(self.paths['demos'], 'builder'),
                    unpackFolder)
        self.prefs['unpackedDemosDir'] = unpackFolder
        self.app.prefs.saveUserPrefs()
        self.updateDemosMenu()

    def demoLoad(self, event=None):
        """Defines Demo Loading Event
        """
        fileDir = self.demos[event.GetId()]
        files = glob.glob(os.path.join(fileDir, '*.psyexp'))
        if len(files) == 0:
            print("Found no psyexp files in %s" % fileDir)
        else:
            self.fileOpen(event=None, filename=files[0], closeCurrent=True)

    def updateDemosMenu(self):
        """Updates Demos menu as needed
        """
        unpacked = self.prefs['unpackedDemosDir']
        if not unpacked:
            return
        # list available demos
        demoList = sorted(glob.glob(os.path.join(unpacked, '*')))
        self.demos = {wx.NewIdRef(): demoList[n]
                      for n in range(len(demoList))}
        for thisID in self.demos:
            junk, shortname = os.path.split(self.demos[thisID])
            if (shortname.startswith('_') or
                    shortname.lower().startswith('readme.')):
                continue  # ignore 'private' or README files
            self.demosMenu.Append(thisID, shortname)
            self.Bind(wx.EVT_MENU, self.demoLoad, id=thisID)

    def runFile(self, event=None):
        """Gets absolute path of experiment so it can be stored with data at end of
           the experiment run
        """
        if not os.path.exists(self.filename):
            self.fileSave(self.filename)
        fullPath = self.filename.replace('.psyexp', '_lastrun.py')
        self.generateScript(fullPath)  # Build script based on current version selected

        try:
            self.stdoutFrame.getText()
        except Exception:
            self.stdoutFrame = stdOutRich.StdOutFrame(
                parent=self, app=self.app, size=(700, 300))

        # redirect standard streams to log window
        sys.stdout = self.stdoutFrame
        sys.stderr = self.stdoutFrame

        # provide a running... message
        print("\n" + (" Running: %s " % (fullPath)).center(80, "#"))
        self.stdoutFrame.lenLastRun = len(self.stdoutFrame.getText())

        # self is the parent (which will receive an event when the process ends)
        self.scriptProcess = wx.Process(self)
        self.scriptProcess.Redirect()  # builder will receive the stdout/stdin

        if sys.platform == 'win32':
            # the quotes allow file paths with spaces
            command = '"%s" -u "%s"' % (sys.executable, fullPath)
            # self.scriptProcessID = wx.Execute(command, wx.EXEC_ASYNC,
            #   self.scriptProcess)
            if hasattr(wx, "EXEC_NOHIDE"):
                _opts = wx.EXEC_ASYNC | wx.EXEC_NOHIDE  # that hid console!
            else:
                _opts = wx.EXEC_ASYNC | wx.EXEC_SHOW_CONSOLE
        else:
            # for unix this signifies a space in a filename
            fullPath = fullPath.replace(' ', '\ ')
            # for unix this signifies a space in a filename
            pythonExec = sys.executable.replace(' ', '\ ')
            # the quotes would break a unix system command
            command = '%s -u %s' % (pythonExec, fullPath)
            _opts = wx.EXEC_ASYNC | wx.EXEC_MAKE_GROUP_LEADER
        # launch the command
        self.scriptProcessID = wx.Execute(command, _opts, self.scriptProcess)
        self.toolbar.EnableTool(self.bldrBtnRun.Id, False)
        self.toolbar.EnableTool(self.bldrBtnStop.Id, True)

    def stopFile(self, event=None):
        """Kills script processes"""
        self.app.terminateHubProcess()
        # try to kill it gently first
        success = wx.Kill(self.scriptProcessID, wx.SIGTERM)
        if success[0] != wx.KILL_OK:
            wx.Kill(self.scriptProcessID, wx.SIGKILL)  # kill it aggressively

    def onProcessEnded(self, event=None):
        """The script/exp has finished running
        """
        self.toolbar.EnableTool(self.bldrBtnRun.Id, True)
        self.toolbar.EnableTool(self.bldrBtnStop.Id, False)
        # update the output window and show it
        text = u""
        if self.scriptProcess.IsInputAvailable():
            text += extractText(self.scriptProcess.GetInputStream())
        if self.scriptProcess.IsErrorAvailable():
            text += extractText(self.scriptProcess.GetErrorStream())
        if len(text):
            # if some text hadn't yet been written (possible?)
            self.stdoutFrame.write(text)
        if len(self.stdoutFrame.getText()) > self.stdoutFrame.lenLastRun:
            self.stdoutFrame.Show()
            self.stdoutFrame.Raise()

        # then return stdout to its org location
        sys.stdout = self.stdoutOrig
        sys.stderr = self.stderrOrig
        self.scriptProcess.Destroy()

    def onCopyRoutine(self, event=None):
        """copy the current routine from self.routinePanel
        to self.app.copiedRoutine
        """
        r = copy.deepcopy(self.routinePanel.getCurrentRoutine())
        if r is not None:
            self.app.copiedRoutine = r

    def onPasteRoutine(self, event=None):
        """Paste the current routine from self.app.copiedRoutine to a new page
        in self.routinePanel after promting for a new name
        """
        if self.app.copiedRoutine is None:
            return -1
        origName = self.app.copiedRoutine.name
        defaultName = self.exp.namespace.makeValid(origName)
        msg = _translate('New name for copy of "%(copied)s"?  [%(default)s]')
        vals = {'copied': origName, 'default': defaultName}
        message = msg % vals
        dlg = wx.TextEntryDialog(self, message=message,
                                 caption=_translate('Paste Routine'))
        if dlg.ShowModal() == wx.ID_OK:
            routineName = dlg.GetValue()
            newRoutine = copy.deepcopy(self.app.copiedRoutine)
            if not routineName:
                routineName = defaultName
            newRoutine.name = self.exp.namespace.makeValid(routineName)
            newRoutine.params['name'] = newRoutine.name
            self.exp.namespace.add(newRoutine.name)
            # add to the experiment
            self.exp.addRoutine(newRoutine.name, newRoutine)
            for newComp in newRoutine:  # routine == list of components
                newName = self.exp.namespace.makeValid(newComp.params['name'])
                self.exp.namespace.add(newName)
                newComp.params['name'].val = newName
            # could do redrawRoutines but would be slower?
            self.routinePanel.addRoutinePage(newRoutine.name, newRoutine)
            self.addToUndoStack("PASTE Routine `%s`" % newRoutine.name)
        dlg.Destroy()

    def onPasteCompon(self, event=None):
        """
        Paste the copied Component (if there is one) into the current
        Routine
        """
        routinePage = self.routinePanel.getCurrentPage()
        routinePage.pasteCompon()

    def onURL(self, evt):
        """decompose the URL of a file and line number"""
        # "C:\Program Files\wxPython...\samples\hangman\hangman.py"
        filename = evt.GetString().split('"')[1]
        lineNumber = int(evt.GetString().split(',')[1][5:])
        self.app.showCoder()
        self.app.coder.gotoLine(filename, lineNumber)

    def setExperimentSettings(self, event=None, timeout=None):
        """Defines ability to save experiment settings
        """
        component = self.exp.settings
        # does this component have a help page?
        if hasattr(component, 'url'):
            helpUrl = component.url
        else:
            helpUrl = None
        title = '%s Properties' % self.exp.getExpName()
        dlg = DlgExperimentProperties(frame=self, title=title,
                                      params=component.params,
                                      helpUrl=helpUrl, order=component.order,
                                      timeout=timeout)
        if dlg.OK:
            self.addToUndoStack("EDIT experiment settings")
            self.setIsModified(True)

    def addRoutine(self, event=None):
        """Defines ability to add routine in the routine panel
        """
        self.routinePanel.createNewRoutine()

    def renameRoutine(self, name, event=None, returnName=True):
        """Defines ability to rename routine in the routine panel
        """
        # get notebook details
        currentRoutine = self.routinePanel.getCurrentPage()
        currentRoutineIndex = self.routinePanel.GetPageIndex(currentRoutine)
        routine = self.routinePanel.GetPage(
            self.routinePanel.GetSelection()).routine
        oldName = routine.name
        msg = _translate("What is the new name for the Routine?")
        dlg = wx.TextEntryDialog(self, message=msg, value=oldName,
                                 caption=_translate('Rename'))
        exp = self.exp
        if dlg.ShowModal() == wx.ID_OK:
            name = dlg.GetValue()
            # silently auto-adjust the name to be valid, and register in the
            # namespace:
            name = exp.namespace.makeValid(
                name, prefix='routine')
            if oldName in self.exp.routines:
                # Swap old with new names
                self.exp.routines[oldName].name = name
                self.exp.routines[name] = self.exp.routines.pop(oldName)
                for comp in self.exp.routines[name]:
                    comp.parentName = name
                self.exp.namespace.rename(oldName, name)
                self.routinePanel.renameRoutinePage(currentRoutineIndex, name)
                self.addToUndoStack("`RENAME Routine `%s`" % oldName)
                dlg.Destroy()
                self.flowPanel.draw()

    def compileScript(self, event=None):
        """Defines compile script button behavior"""
        fullPath = self.filename.replace('.psyexp', '.py')
        self.generateScript(fullPath)
        self.app.showCoder()  # make sure coder is visible
        self.app.coder.fileNew(filepath=fullPath)
        self.app.coder.fileReload(event=None, filename=fullPath)
        # Convert EOL of currentDoc based on prefs
        EOL = BaseCodeEditor.getEOL(self.app.prefs.coder['newlineConvention'])
        if EOL is not None:
            self.app.coder.currentDoc.ConvertEOLs(EOL)

    def generateScript(self, experimentPath, target="PsychoPy"):
        """Generates python script from the current builder experiment"""
        if self.getIsModified():
            ok = self.fileSave(experimentPath)
            if not ok:
                return  # save file before compiling script
        self.exp.expPath = os.path.abspath(experimentPath)

        # Compile script from command line using version
        compiler = 'psychopy.scripts.psyexpCompile'

        if sys.platform == 'win32':  # get name of executable
            pythonExec = sys.executable
        else:
            pythonExec = sys.executable.replace(' ', '\ ')

        if not constants.PY3:  # encode path in Python2
            filename = self.filename.encode(sys.getfilesystemencoding())
            experimentPath = experimentPath.encode(sys.getfilesystemencoding())
        else:
            filename = self.filename

        # run compile
        cmd = [pythonExec, '-m', compiler, filename,
               '-o', experimentPath]
        # if version is not specified then don't touch useVersion at all
        version = self.exp.settings.params['Use version'].val
        if version not in [None, 'None', '', __version__]:
            cmd.extend(['-v', version])
            logging.info(' '.join(cmd))
            out = subprocess.check_output(cmd)
            if len(out):
                out = out.decode('utf-8-sig').split('\n')
                [print(line) for line in out] # so that any errors messages in compile are printed
        else:
            psyexpCompile.compileScript(infile=self.exp, version=None, outfile=experimentPath)

    def _getHtmlPath(self, filename):
        expPath = os.path.split(filename)[0]
        if not os.path.isdir(expPath):
            retVal = self.fileSave()
            if retVal:
                return self._getHtmlPath(self.filename)
            else:
                return False
        htmlFolder = self.exp.settings.params['HTML path'].val
        htmlPath = os.path.join(expPath, htmlFolder)
        return htmlPath

    def _getExportPref(self, pref):
        """Returns True if pref matches exportHTML preference"""
        if pref.lower() not in [prefs.lower() for prefs in self.exp.settings.params['exportHTML'].allowedVals]:
            raise ValueError("'{}' is not an allowed value for {}".format(pref, 'exportHTML'))
        exportHtml = str(self.exp.settings.params['exportHTML'].val).lower()
        if exportHtml == pref.lower():
            return True

    def onPavloviaSync(self, evt=None):
        if self._getExportPref('on sync'):
            self.fileExport(htmlPath=self._getHtmlPath(self.filename))

        self.enablePavloviaButton(['pavloviaSync', 'pavloviaRun'], False)
        try:
            pavlovia_ui.syncProject(parent=self, project=self.project)
<<<<<<< HEAD
=======
            pavlovia.knownProjects.save()  # update projects.json
>>>>>>> 242694e7
        finally:
            self.enablePavloviaButton(['pavloviaSync', 'pavloviaRun'], True)

    def onPavloviaRun(self, evt=None):
        if self._getExportPref('on save'):
            self.fileSave()
            pavlovia_ui.syncProject(parent=self, project=self.project,
                                    closeFrameWhenDone=False)
        elif self._getExportPref('on sync'):
            self.fileExport(htmlPath=self._getHtmlPath(self.filename))
            pavlovia_ui.syncProject(parent=self, project=self.project,
                                    closeFrameWhenDone=False)
        elif self._getExportPref('manually'):
            # Check htmlpath and projects exists
            noHtmlFolder = not os.path.isdir(self._getHtmlPath(self.filename))
            noProject = not bool(pavlovia.getProject(self.filename))
            if noHtmlFolder:
                self.fileExport()
            if noProject or noHtmlFolder:
                pavlovia_ui.syncProject(parent=self, project=self.project,
                                        closeFrameWhenDone=False)

        if self.project:
            self.project.pavloviaStatus = 'ACTIVATED'
            url = "https://pavlovia.org/run/{}/html".format(self.project.id)
            wx.LaunchDefaultBrowser(url)

    def enablePavloviaButton(self, buttons, enable):
        """
        Enables or disables Pavlovia buttons.

        Parameters
        ----------
        name: string, list
            Takes single buttons 'pavloviaSync', 'pavloviaRun', 'pavloviaSearch', 'pavloviaUser',
            or multiple buttons in string 'pavloviaSync, pavloviaRun',
            or comma separated list of strings ['pavloviaSync', 'pavloviaRun', ...].
        enable: bool
            True enables and False disables the button
        """
        if isinstance(buttons, str):
            buttons = buttons.split(',')
        for button in buttons:
            self.toolbar.EnableTool(self.btnHandles[button.strip(' ')].GetId(), enable)

    def setPavloviaUser(self, user):
        # TODO: update user icon on button to user avatar
        pass

    @property
    def project(self):
        """A PavloviaProject object if one is known for this experiment
        """
        if 'project' in self.__dict__ and self.__dict__['project']:
            return self.__dict__['project']
        elif self.filename and pavlovia.getProject(self.filename):
            return pavlovia.getProject(self.filename)
        else:
            return None

    @project.setter
    def project(self, project):
        self.__dict__['project'] = project


class ReadmeFrame(wx.Frame):
    """Defines construction of the Readme Frame"""

    def __init__(self, parent):
        """
        A frame for presenting/loading/saving readme files
        """
        self.parent = parent
        title = "%s readme" % (parent.exp.name)
        self._fileLastModTime = None
        pos = wx.Point(parent.Position[0] + 80, parent.Position[1] + 80)
        _style = wx.DEFAULT_FRAME_STYLE | wx.FRAME_FLOAT_ON_PARENT
        wx.Frame.__init__(self, parent, title=title,
                          size=(600, 500), pos=pos, style=_style)
        self.Bind(wx.EVT_CLOSE, self.onClose)
        self.Hide()
        self.makeMenus()
        self.ctrl = wx.TextCtrl(self, style=wx.TE_MULTILINE)

    def onClose(self, evt=None):
        """
        Defines behavior on close of the Readme Frame
        """
        self.parent.readmeFrame = None
        self.Destroy()

    def makeMenus(self):
        """Produces menus for the Readme Frame"""

        # ---Menus---#000000#FFFFFF-------------------------------------------
        menuBar = wx.MenuBar()
        # ---_file---#000000#FFFFFF-------------------------------------------
        self.fileMenu = wx.Menu()
        menuBar.Append(self.fileMenu, _translate('&File'))
        menu = self.fileMenu
        keys = self.parent.app.keys
        menu.Append(wx.ID_SAVE, _translate("&Save\t%s") % keys['save'])
        menu.Append(wx.ID_CLOSE,
                    _translate("&Close readme\t%s") % keys['close'])
        item = menu.Append(-1,
                           _translate("&Toggle readme\t%s") % keys[
                               'toggleReadme'],
                           _translate("Toggle Readme"))
        self.Bind(wx.EVT_MENU, self.toggleVisible, item)
        self.Bind(wx.EVT_MENU, self.fileSave, id=wx.ID_SAVE)
        self.Bind(wx.EVT_MENU, self.toggleVisible, id=wx.ID_CLOSE)
        self.SetMenuBar(menuBar)

    def setFile(self, filename):
        """Sets the readme file found with current builder experiment"""
        self.filename = filename
        self.expName = self.parent.exp.getExpName()
        # check we can read
        if filename is None:  # check if we can write to the directory
            return False
        elif not os.path.exists(filename):
            self.filename = None
            return False
        elif not os.access(filename, os.R_OK):
            msg = "Found readme file (%s) no read permissions"
            logging.warning(msg % filename)
            return False
        # attempt to open
        try:
            f = codecs.open(filename, 'r', 'utf-8-sig')
        except IOError as err:
            msg = ("Found readme file for %s and appear to have"
                   " permissions, but can't open")
            logging.warning(msg % self.expName)
            logging.warning(err)
            return False
            # attempt to read
        try:
            readmeText = f.read().replace("\r\n", "\n")
        except Exception:
            msg = ("Opened readme file for %s it but failed to read it "
                   "(not text/unicode?)")
            logging.error(msg % self.expName)
            return False
        f.close()
        self._fileLastModTime = os.path.getmtime(filename)
        self.ctrl.SetValue(readmeText)
        self.SetTitle("%s readme (%s)" % (self.expName, filename))

    def fileSave(self, evt=None):
        """Defines save behavior for readme frame"""
        mtime = os.path.getmtime(self.filename)
        if self._fileLastModTime and mtime > self._fileLastModTime:
            logging.warning(
                'readme file has been changed by another programme?')
        txt = self.ctrl.GetValue()
        with codecs.open(self.filename, 'w', 'utf-8-sig') as f:
            f.write(txt)

    def toggleVisible(self, evt=None):
        """Defines visibility toggle for readme frame"""
        if self.IsShown():
            self.Hide()
        else:
            self.Show()


class ExportFileDialog(wx.Dialog):
    def __init__(self, parent, ID, title, size=wx.DefaultSize,
                 pos=wx.DefaultPosition, style=wx.DEFAULT_DIALOG_STYLE,
                 filePath=None, exp=None):
        wx.Dialog.__init__(self, parent, ID, title,
                           size=size, pos=pos, style=style)
        # Now continue with the normal construction of the dialog
        # contents
        self.exp = exp
        sizer = wx.BoxSizer(wx.VERTICAL)
        msg = _translate("Warning, HTML outputs are very new.\n"
                         "Treat with caution (CHECK YOUR EXPERIMENT)!")
        warning = wx.StaticText(self, wx.ID_ANY, msg)
        warning.SetForegroundColour((200, 0, 0))
        sizer.Add(warning, 0, wx.ALIGN_CENTRE | wx.ALL, 5)

        box = wx.BoxSizer(wx.HORIZONTAL)

        label = wx.StaticText(self, wx.ID_ANY, _translate("Filepath:"))
        box.Add(label, 0, wx.ALIGN_CENTRE | wx.ALL, 5)
        if len(filePath) > 70:
            filePath = filePath[:20] + "....." + filePath[-40:]
        self.filePath = wx.StaticText(self, wx.ID_ANY, filePath, size=(500, -1))
        box.Add(self.filePath, 1, wx.ALIGN_CENTRE | wx.ALL, 5)

        sizer.Add(box, 0, wx.GROW | wx.ALIGN_CENTER_VERTICAL | wx.ALL, 5)

        # Set save on export HTML choice
        box = wx.BoxSizer(wx.HORIZONTAL)
        choices = ['on Save', 'on Sync', 'manually']
        exportLabel = _translate("Select 'manually' to receive this alert when exporting HTML.\n"
                                 "Click 'OK' to export HTML, or click 'Cancel' to return.")
        self.exportOnSave = wx.Choice(self, wx.ID_ANY,
                                      size=wx.DefaultSize,
                                      choices=choices)
        self.exportOnSave.SetSelection(choices.index(self.exp.settings.params['exportHTML']))
        self.exportText = wx.StaticText(self, wx.ID_ANY, exportLabel)
        self.exportOnSave.SetHelpText(exportLabel)
        box.Add(self.exportOnSave, .5, wx.ALIGN_CENTRE | wx.ALL, 5)
        box.Add(self.exportText, 1, wx.ALIGN_CENTRE | wx.ALL, 5)

        sizer.Add(box, 0, wx.GROW | wx.ALIGN_CENTER_VERTICAL | wx.ALL, 5)

        line = wx.StaticLine(self, wx.ID_ANY, size=(20, -1),
                             style=wx.LI_HORIZONTAL)
        sizer.Add(line, 0,
                  wx.GROW | wx.ALIGN_CENTER_VERTICAL | wx.RIGHT | wx.TOP, 5)

        btnsizer = wx.StdDialogButtonSizer()

        btn = wx.Button(self, wx.ID_OK)
        btn.SetHelpText("The OK button completes the dialog")
        btn.SetDefault()
        btnsizer.AddButton(btn)

        btn = wx.Button(self, wx.ID_CANCEL)
        btn.SetHelpText("The Cancel button cancels the dialog. (Crazy, huh?)")
        btnsizer.AddButton(btn)
        btnsizer.Realize()

        sizer.Add(btnsizer, 0, wx.ALIGN_CENTER_VERTICAL | wx.ALL, 5)

        self.SetSizerAndFit(sizer)


def extractText(stream):
    """Take a byte stream (or any file object of type b?) and return

    :param stream: stream from wx.Process or any byte stream from a file
    :return: text converted to unicode ready for appending to wx text view
    """
    if constants.PY3:
        return stream.read().decode('utf-8')
    else:
        return stream.read()<|MERGE_RESOLUTION|>--- conflicted
+++ resolved
@@ -2381,10 +2381,7 @@
         self.enablePavloviaButton(['pavloviaSync', 'pavloviaRun'], False)
         try:
             pavlovia_ui.syncProject(parent=self, project=self.project)
-<<<<<<< HEAD
-=======
             pavlovia.knownProjects.save()  # update projects.json
->>>>>>> 242694e7
         finally:
             self.enablePavloviaButton(['pavloviaSync', 'pavloviaRun'], True)
 
