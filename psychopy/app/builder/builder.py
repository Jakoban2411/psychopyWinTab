--- conflicted
+++ resolved
@@ -2256,94 +2256,9 @@
         """
         Gets Experiment Runner stdout.
         """
-<<<<<<< HEAD
-        if self.app._stdoutFrame is None:
-            self.app._stdoutFrame = stdOutRich.StdOutFrame(
-                parent=None, app=self.app, size=(700, 300))
-        return self.app._stdoutFrame
-
-    @property
-    def errorHandler(self):
-        """
-        Initializes app._errorHandler if not created.
-        """
-        if self.app._errorHandler is None:
-            self.app._errorHandler = ErrorHandler()
-        return self.app._errorHandler
-
-    def setStandardStream(self, capture):
-        """
-        Captures standard stream.
-
-        Parameters
-        ----------
-        capture: bool
-            True to capture std stream, False to release std stream.
-        """
-        if capture:
-            sys.stdout = self.stdoutFrame
-            sys.stderr = self.errorHandler
-        else:  # revert to the application setting (coder out or terminal)
-            sys.stdout = self.app._stdout
-            sys.stderr = self.app._stderr
-
-    def generateScript(self, experimentPath, target="PsychoPy"):
-        """Generates python script from the current builder experiment"""
-        # Set streams
-        self.setStandardStream(True)
-        self.stdoutFrame.write("Generating {} script...\n".format(target))
-
-        if self.getIsModified():
-            ok = self.fileSave(experimentPath)
-            if not ok:
-                return  # save file before compiling script
-        self.exp.expPath = os.path.abspath(experimentPath)
-
-        # Compile script from command line using version
-        compiler = 'psychopy.scripts.psyexpCompile'
-
-        if sys.platform == 'win32':  # get name of executable
-            pythonExec = sys.executable
-        else:
-            pythonExec = sys.executable.replace(' ', '\ ')
-
-        if not constants.PY3:  # encode path in Python2
-            filename = self.filename.encode(sys.getfilesystemencoding())
-            experimentPath = experimentPath.encode(sys.getfilesystemencoding())
-        else:
-            filename = self.filename
-
-        # run compile
-        cmd = [pythonExec, '-m', compiler, filename,
-               '-o', experimentPath]
-        # if version is not specified then don't touch useVersion at all
-        version = self.exp.settings.params['Use version'].val
-        try:
-            if version not in [None, 'None', '', __version__]:
-                cmd.extend(['-v', version])
-                logging.info(' '.join(cmd))
-                output = subprocess.Popen(cmd,
-                                          stdout=subprocess.PIPE,
-                                          stderr=subprocess.PIPE,
-                                          universal_newlines=True)
-                stdout, stderr = output.communicate()
-                sys.stdout.write(stdout)
-                sys.stderr.write(stderr)
-            else:
-                psyexpCompile.compileScript(infile=self.exp, version=None,
-                                            outfile=experimentPath)
-        except Exception as e:
-            traceback.print_exc(file=sys.stderr)
-            self.gitFeedback(-1)
-        finally:
-            self.stdoutFrame.Show()
-            self.errorHandler.flush()
-            # self.setStandardStream(False)
-=======
         if not self.app.runner:
             self.app.runner = self.app.newRunnerFrame()
         return self.app.runner
->>>>>>> efcedab9
 
     def _getHtmlPath(self, filename):
         expPath = os.path.split(filename)[0]
