#!/usr/bin/env python
# -*- coding: utf-8 -*-

"""
Defines the behavior of Psychopy's Builder view window
Part of the PsychoPy library
Copyright (C) 2002-2018 Jonathan Peirce (C) 2019-2022 Open Science Tools Ltd.
Distributed under the terms of the GNU General Public License (GPL).
"""

import os, sys
import subprocess
import webbrowser
from pathlib import Path
import glob
import copy
import traceback
import codecs
import numpy

from pkg_resources import parse_version
import wx.stc
from wx.lib import scrolledpanel
from wx.lib import platebtn
from wx.html import HtmlWindow

from .validators import WarningManager
from ..pavlovia_ui import sync
from ..pavlovia_ui.project import ProjectFrame
from ..pavlovia_ui.search import SearchFrame
from ..pavlovia_ui.user import UserFrame
from ...experiment.components import getAllCategories
from ...experiment.routines import Routine, BaseStandaloneRoutine
from ...tools.stringtools import prettyname

try:
    import markdown_it as md
except ImportError:
    md = None
import wx.lib.agw.aui as aui  # some versions of phoenix
try:
    from wx.adv import PseudoDC
except ImportError:
    from wx import PseudoDC

if parse_version(wx.__version__) < parse_version('4.0.3'):
    wx.NewIdRef = wx.NewId

from psychopy.localization import _translate
from ... import experiment, prefs
<<<<<<< HEAD
from .. import dialogs, plugin_manager
=======
from .. import dialogs, utils
>>>>>>> 58f9f8c7
from ..themes import icons, colors, handlers
from ..themes.ui import ThemeSwitcher
from ..ui import BaseAuiFrame
from psychopy import logging, data
from psychopy.tools.filetools import mergeFolder
from .dialogs import (DlgComponentProperties, DlgExperimentProperties,
                      DlgCodeComponentProperties, DlgLoopProperties,
                      ParamNotebook, DlgNewRoutine)
from ..utils import (BasePsychopyToolbar, HoverButton, WindowFrozen,
                     FileDropTarget, FrameSwitcher, updateDemosMenu,
                     ToggleButtonArray, HoverMixin)

from psychopy.experiment import getAllStandaloneRoutines
from psychopy.app import pavlovia_ui
from psychopy.projects import pavlovia

from psychopy.scripts.psyexpCompile import generateScript

# _localized separates internal (functional) from displayed strings
# long form here allows poedit string discovery
_localized = {
    'Field': _translate('Field'),
    'Default': _translate('Default'),
    'Favorites': _translate('Favorites'),
    'Stimuli': _translate('Stimuli'),
    'Responses': _translate('Responses'),
    'Custom': _translate('Custom'),
    'I/O': _translate('I/O'),
    'Add to favorites': _translate('Add to favorites'),
    'Remove from favorites': _translate('Remove from favorites'),
    # contextMenuLabels
    'edit': _translate('edit'),
    'remove': _translate('remove'),
    'copy': _translate('copy'),
    'paste above': _translate('paste above'),
    'paste below': _translate('paste below'),
    'move to top': _translate('move to top'),
    'move up': _translate('move up'),
    'move down': _translate('move down'),
    'move to bottom': _translate('move to bottom')
}


# Components which are always hidden
alwaysHidden = [
    'SettingsComponent', 'UnknownComponent', 'UnknownRoutine', 'UnknownStandaloneRoutine'
]


class TemplateManager(dict):
    mainFolder = Path(prefs.paths['resources']).absolute() / 'routine_templates'
    userFolder = Path(prefs.paths['userPrefsDir']).absolute() / 'routine_templates'
    experimentFiles = {}

    def __init__(self):
        dict.__init__(self)
        self.updateTemplates()

    def updateTemplates(self, ):
        """Search and import templates in the standard files"""
        for folder in [TemplateManager.mainFolder, TemplateManager.userFolder]:
            categs = folder.glob("*.psyexp")
            for filePath in categs:
                thisExp = experiment.Experiment()
                thisExp.loadFromXML(filePath)
                categName = filePath.stem
                self[categName]={}
                for routineName in thisExp.routines:
                    self[categName][routineName] = copy.copy(thisExp.routines[routineName])


class BuilderFrame(BaseAuiFrame, handlers.ThemeMixin):
    """Defines construction of the Psychopy Builder Frame"""

    routineTemplates = TemplateManager()

    def __init__(self, parent, id=-1, title='PsychoPy (Experiment Builder)',
                 pos=wx.DefaultPosition, fileName=None, frameData=None,
                 style=wx.DEFAULT_FRAME_STYLE, app=None):

        if (fileName is not None) and (type(fileName) == bytes):
            fileName = fileName.decode(sys.getfilesystemencoding())

        self.app = app
        self.dpi = self.app.dpi
        # things the user doesn't set like winsize etc:
        self.appData = self.app.prefs.appData['builder']
        # things about the builder that the user can set:
        self.prefs = self.app.prefs.builder
        self.appPrefs = self.app.prefs.app
        self.paths = self.app.prefs.paths
        self.frameType = 'builder'
        self.filename = fileName
        self.htmlPath = None
        self.scriptProcess = None
        self.stdoutBuffer = None
        self.readmeFrame = None
        self.generateScript = generateScript

        # default window title
        self.winTitle = 'PsychoPy Builder (v{})'.format(self.app.version)

        if fileName in self.appData['frames']:
            self.frameData = self.appData['frames'][fileName]
        else:  # work out a new frame size/location
            dispW, dispH = self.app.getPrimaryDisplaySize()
            default = self.appData['defaultFrame']
            default['winW'] = int(dispW * 0.75)
            default['winH'] = int(dispH * 0.75)
            if default['winX'] + default['winW'] > dispW:
                default['winX'] = 5
            if default['winY'] + default['winH'] > dispH:
                default['winY'] = 5
            self.frameData = dict(self.appData['defaultFrame'])  # copy
            # increment default for next frame
            default['winX'] += 10
            default['winY'] += 10

        # we didn't have the key or the win was minimized / invalid
        if self.frameData['winH'] == 0 or self.frameData['winW'] == 0:
            self.frameData['winX'], self.frameData['winY'] = (0, 0)
        if self.frameData['winY'] < 20:
            self.frameData['winY'] = 20

        BaseAuiFrame.__init__(self, parent=parent, id=id, title=title,
                              pos=(int(self.frameData['winX']),
                                   int(self.frameData['winY'])),
                              size=(int(self.frameData['winW']),
                                    int(self.frameData['winH'])),
                              style=style)

        # detect retina displays (then don't use double-buffering)
        self.isRetina = \
            self.GetContentScaleFactor() != 1 and wx.Platform == '__WXMAC__'

        # create icon
        if sys.platform != 'darwin':
            # doesn't work on darwin and not necessary: handled by app bundle
            iconFile = os.path.join(self.paths['resources'], 'builder.ico')
            if os.path.isfile(iconFile):
                self.SetIcon(wx.Icon(iconFile, wx.BITMAP_TYPE_ICO))

        # create our panels
        self.flowPanel = FlowPanel(frame=self)
        self.routinePanel = RoutinesNotebook(self)
        self.componentButtons = ComponentsPanel(self)
        # menus and toolbars
        self.toolbar = BuilderToolbar(frame=self)
        self.SetToolBar(self.toolbar)
        self.toolbar.Realize()
        self.makeMenus()
        self.CreateStatusBar()
        self.SetStatusText("")

        # setup universal shortcuts
        accelTable = self.app.makeAccelTable()
        self.SetAcceleratorTable(accelTable)

        # setup a default exp
        if fileName is not None and os.path.isfile(fileName):
            self.fileOpen(filename=fileName, closeCurrent=False)
        else:
            self.lastSavedCopy = None
            # don't try to close before opening
            self.fileNew(closeCurrent=False)

        self.updateReadme()  # check/create frame as needed

        # control the panes using aui manager
        self._mgr = self.getAuiManager()

        #self._mgr.SetArtProvider(PsychopyDockArt())
        #self._art = self._mgr.GetArtProvider()
        # Create panels
        self._mgr.AddPane(self.routinePanel,
                          aui.AuiPaneInfo().
                          Name("Routines").Caption("Routines").CaptionVisible(True).
                          Floatable(False).
                          Movable(False).
                          CloseButton(False).MaximizeButton(True).PaneBorder(False).
                          Center())  # 'center panes' expand
        rtPane = self._mgr.GetPane('Routines')
        self._mgr.AddPane(self.componentButtons,
                          aui.AuiPaneInfo().
                          Name("Components").Caption("Components").CaptionVisible(True).
                          Floatable(False).
                          RightDockable(True).LeftDockable(True).
                          CloseButton(False).PaneBorder(False))
        compPane = self._mgr.GetPane('Components')
        self._mgr.AddPane(self.flowPanel,
                          aui.AuiPaneInfo().
                          Name("Flow").Caption("Flow").CaptionVisible(True).
                          BestSize((8 * self.dpi, 2 * self.dpi)).
                          Floatable(False).
                          RightDockable(True).LeftDockable(True).
                          CloseButton(False).PaneBorder(False))
        flowPane = self._mgr.GetPane('Flow')
        self.layoutPanes()
        rtPane.CaptionVisible(True)
        # tell the manager to 'commit' all the changes just made
        self._mgr.Update()
        # self.SetSizer(self.mainSizer)  # not necessary for aui type controls
        if self.frameData['auiPerspective']:
            self._mgr.LoadPerspective(self.frameData['auiPerspective'])
        self.SetMinSize(wx.Size(600, 400))  # min size for the whole window
        self.SetSize(
            (int(self.frameData['winW']), int(self.frameData['winH'])))
        self.SendSizeEvent()
        self._mgr.Update()

        # self.SetAutoLayout(True)
        self.Bind(wx.EVT_CLOSE, self.closeFrame)
        self.Bind(wx.EVT_SIZE, self.onResize)

        self.app.trackFrame(self)
        self.SetDropTarget(FileDropTarget(targetFrame=self))

        self.theme = colors.theme

    @property
    def session(self):
        """
        Current Pavlovia session
        """
        return pavlovia.getCurrentSession()

    # Synonymise Aui manager for use with theme mixin
    def GetAuiManager(self):
        return self._mgr

    def makeMenus(self):
        """
        Produces Menus for the Builder Frame
        """

        # ---Menus---#000000#FFFFFF-------------------------------------------
        menuBar = wx.MenuBar()
        # ---_file---#000000#FFFFFF-------------------------------------------
        self.fileMenu = wx.Menu()
        menuBar.Append(self.fileMenu, _translate('&File'))

        # create a file history submenu
        self.fileHistoryMaxFiles = 10
        self.fileHistory = wx.FileHistory(maxFiles=self.fileHistoryMaxFiles)
        self.recentFilesMenu = wx.Menu()
        self.fileHistory.UseMenu(self.recentFilesMenu)
        for filename in self.appData['fileHistory']:
            if os.path.exists(filename):
                self.fileHistory.AddFileToHistory(filename)
        self.Bind(wx.EVT_MENU_RANGE, self.OnFileHistory,
                  id=wx.ID_FILE1, id2=wx.ID_FILE9)
        keys = self.app.keys
        menu = self.fileMenu
        menu.Append(
            wx.ID_NEW,
            _translate("&New\t%s") % keys['new'])
        menu.Append(
            wx.ID_OPEN,
            _translate("&Open...\t%s") % keys['open'])
        menu.AppendSubMenu(
            self.recentFilesMenu,
            _translate("Open &Recent"))
        menu.Append(
            wx.ID_SAVE,
            _translate("&Save\t%s") % keys['save'],
            _translate("Save current experiment file"))
        menu.Append(
            wx.ID_SAVEAS,
            _translate("Save &as...\t%s") % keys['saveAs'],
            _translate("Save current experiment file as..."))
        exportMenu = menu.Append(
            -1,
            _translate("Export HTML...\t%s") % keys['exportHTML'],
            _translate("Export experiment to html/javascript file"))
        menu.Append(
            wx.ID_CLOSE,
            _translate("&Close file\t%s") % keys['close'],
            _translate("Close current experiment"))
        self.Bind(wx.EVT_MENU, self.app.newBuilderFrame, id=wx.ID_NEW)
        self.Bind(wx.EVT_MENU, self.fileExport, id=exportMenu.GetId())
        self.Bind(wx.EVT_MENU, self.fileSave, id=wx.ID_SAVE)
        menu.Enable(wx.ID_SAVE, False)
        self.Bind(wx.EVT_MENU, self.fileSaveAs, id=wx.ID_SAVEAS)
        self.Bind(wx.EVT_MENU, self.fileOpen, id=wx.ID_OPEN)
        self.Bind(wx.EVT_MENU, self.commandCloseFrame, id=wx.ID_CLOSE)
        self.fileMenu.AppendSeparator()
        item = menu.Append(
            wx.ID_PREFERENCES,
            _translate("&Preferences\t%s") % keys['preferences'])
        self.Bind(wx.EVT_MENU, self.app.showPrefs, item)
        item = menu.Append(
            wx.ID_ANY, _translate("Reset preferences...")
        )
        self.Bind(wx.EVT_MENU, self.resetPrefs, item)
        # item = menu.Append(wx.NewId(), "Plug&ins")
        # self.Bind(wx.EVT_MENU, self.pluginManager, item)
        menu.AppendSeparator()
        msg = _translate("Close PsychoPy Builder")
        item = menu.Append(wx.ID_ANY, msg)
        self.Bind(wx.EVT_MENU, self.closeFrame, id=item.GetId())
        self.fileMenu.AppendSeparator()
        self.fileMenu.Append(wx.ID_EXIT,
                             _translate("&Quit\t%s") % keys['quit'],
                             _translate("Terminate the program"))
        self.Bind(wx.EVT_MENU, self.quit, id=wx.ID_EXIT)

        # ------------- edit ------------------------------------
        self.editMenu = wx.Menu()
        menuBar.Append(self.editMenu, _translate('&Edit'))
        menu = self.editMenu
        self._undoLabel = menu.Append(wx.ID_UNDO,
                                      _translate("Undo\t%s") % keys['undo'],
                                      _translate("Undo last action"),
                                      wx.ITEM_NORMAL)
        self.Bind(wx.EVT_MENU, self.undo, id=wx.ID_UNDO)
        self._redoLabel = menu.Append(wx.ID_REDO,
                                      _translate("Redo\t%s") % keys['redo'],
                                      _translate("Redo last action"),
                                      wx.ITEM_NORMAL)
        self.Bind(wx.EVT_MENU, self.redo, id=wx.ID_REDO)
        menu.Append(wx.ID_PASTE, _translate("&Paste\t%s") % keys['paste'])
        self.Bind(wx.EVT_MENU, self.paste, id=wx.ID_PASTE)

        # ---_view---#000000#FFFFFF-------------------------------------------
        self.viewMenu = wx.Menu()
        menuBar.Append(self.viewMenu, _translate('&View'))
        menu = self.viewMenu

        # item = menu.Append(wx.ID_ANY,
        #                    _translate("Open Coder view"),
        #                    _translate("Open a new Coder view"))
        # self.Bind(wx.EVT_MENU, self.app.showCoder, item)
        #
        # item = menu.Append(wx.ID_ANY,
        #                    _translate("Open Runner view"),
        #                    _translate("Open the Runner view"))
        # self.Bind(wx.EVT_MENU, self.app.showRunner, item)
        # menu.AppendSeparator()

        item = menu.Append(wx.ID_ANY,
                           _translate("&Toggle readme\t%s") % self.app.keys[
                               'toggleReadme'],
                           _translate("Toggle Readme"))
        self.Bind(wx.EVT_MENU, self.toggleReadme, item)
        item = menu.Append(wx.ID_ANY,
                           _translate("&Flow Larger\t%s") % self.app.keys[
                               'largerFlow'],
                           _translate("Larger flow items"))
        self.Bind(wx.EVT_MENU, self.flowPanel.increaseSize, item)
        item = menu.Append(wx.ID_ANY,
                           _translate("&Flow Smaller\t%s") % self.app.keys[
                               'smallerFlow'],
                           _translate("Smaller flow items"))
        self.Bind(wx.EVT_MENU, self.flowPanel.decreaseSize, item)
        item = menu.Append(wx.ID_ANY,
                           _translate("&Routine Larger\t%s") % keys[
                               'largerRoutine'],
                           _translate("Larger routine items"))
        self.Bind(wx.EVT_MENU, self.routinePanel.increaseSize, item)
        item = menu.Append(wx.ID_ANY,
                           _translate("&Routine Smaller\t%s") % keys[
                               'smallerRoutine'],
                           _translate("Smaller routine items"))
        self.Bind(wx.EVT_MENU, self.routinePanel.decreaseSize, item)
        menu.AppendSeparator()
        # Add Theme Switcher
        self.themesMenu = ThemeSwitcher(app=self.app)
        menu.AppendSubMenu(self.themesMenu,
                               _translate("&Themes"))

        # ---_tools ---#000000#FFFFFF-----------------------------------------
        self.toolsMenu = wx.Menu()
        menuBar.Append(self.toolsMenu, _translate('&Tools'))
        menu = self.toolsMenu
        item = menu.Append(wx.ID_ANY,
                           _translate("Monitor Center"),
                           _translate("To set information about your monitor"))
        self.Bind(wx.EVT_MENU, self.app.openMonitorCenter, item)

        item = menu.Append(wx.ID_ANY,
                           _translate("Compile\t%s") % keys['compileScript'],
                           _translate("Compile the exp to a script"))
        self.Bind(wx.EVT_MENU, self.compileScript, item)
        self.bldrRun = menu.Append(wx.ID_ANY,
                           _translate("Run\t%s") % keys['runScript'],
                           _translate("Run the current script"))
        self.Bind(wx.EVT_MENU, self.runFile, self.bldrRun, id=self.bldrRun)
        item = menu.Append(wx.ID_ANY,
                           _translate("Send to runner\t%s") % keys['runnerScript'],
                           _translate("Send current script to runner"))
        self.Bind(wx.EVT_MENU, self.runFile, item)
        menu.AppendSeparator()
        item = menu.Append(wx.ID_ANY,
                           _translate("PsychoPy updates..."),
                           _translate("Update PsychoPy to the latest, or a "
                                      "specific, version"))
        self.Bind(wx.EVT_MENU, self.app.openUpdater, item)
        item = menu.Append(wx.ID_ANY,
                           _translate("Plugin/packages manager..."),
                           _translate("Manage Python packages and optional plugins for PsychoPy"))
        self.Bind(wx.EVT_MENU, self.openPluginManager, item)
        if hasattr(self.app, 'benchmarkWizard'):
            item = menu.Append(wx.ID_ANY,
                               _translate("Benchmark wizard"),
                               _translate("Check software & hardware, generate "
                                          "report"))
            self.Bind(wx.EVT_MENU, self.app.benchmarkWizard, item)

        # ---_experiment---#000000#FFFFFF-------------------------------------
        self.expMenu = wx.Menu()
        menuBar.Append(self.expMenu, _translate('E&xperiment'))
        menu = self.expMenu
        item = menu.Append(wx.ID_ANY,
                           _translate("&New Routine\t%s") % keys['newRoutine'],
                           _translate("Create a new routine (e.g. the trial "
                                      "definition)"))
        self.Bind(wx.EVT_MENU, self.addRoutine, item)
        item = menu.Append(wx.ID_ANY,
                           _translate("&Copy Routine\t%s") % keys[
                               'copyRoutine'],
                           _translate("Copy the current routine so it can be "
                                      "used in another exp"),
                           wx.ITEM_NORMAL)
        self.Bind(wx.EVT_MENU, self.onCopyRoutine, item)
        item = menu.Append(wx.ID_ANY,
                           _translate("&Paste Routine\t%s") % keys[
                               'pasteRoutine'],
                           _translate("Paste the Routine into the current "
                                      "experiment"),
                           wx.ITEM_NORMAL)
        self.Bind(wx.EVT_MENU, self.onPasteRoutine, item)
        item = menu.Append(wx.ID_ANY,
                           _translate("&Rename Routine\t%s") % keys[
                               'renameRoutine'],
                           _translate("Change the name of this routine"))
        self.Bind(wx.EVT_MENU, self.renameRoutine, item)
        item = menu.Append(wx.ID_ANY,
                           _translate("Paste Component\t%s") % keys[
                               'pasteCompon'],
                           _translate(
                               "Paste the Component at bottom of the current "
                               "Routine"),
                           wx.ITEM_NORMAL)
        self.Bind(wx.EVT_MENU, self.onPasteCompon, item)
        menu.AppendSeparator()

        item = menu.Append(wx.ID_ANY,
                           _translate("Insert Routine in Flow"),
                           _translate(
                               "Select one of your routines to be inserted"
                               " into the experiment flow"))
        self.Bind(wx.EVT_MENU, self.flowPanel.onInsertRoutine, item)
        item = menu.Append(wx.ID_ANY,
                           _translate("Insert Loop in Flow"),
                           _translate("Create a new loop in your flow window"))
        self.Bind(wx.EVT_MENU, self.flowPanel.insertLoop, item)
        menu.AppendSeparator()

        item = menu.Append(wx.ID_ANY,
                           _translate("README..."),
                           _translate("Add or edit the text shown when your experiment is opened"))
        self.Bind(wx.EVT_MENU, self.editREADME, item)

        # ---_demos---#000000#FFFFFF------------------------------------------
        # for demos we need a dict where the event ID will correspond to a
        # filename

        self.demosMenu = wx.Menu()
        # unpack demos option
        menu = self.demosMenu
        item = menu.Append(wx.ID_ANY,
                           _translate("&Unpack Demos..."),
                           _translate(
                               "Unpack demos to a writable location (so that"
                               " they can be run)"))
        self.Bind(wx.EVT_MENU, self.demosUnpack, item)
        item = menu.Append(wx.ID_ANY,
                           _translate("Browse on Pavlovia"),
                           _translate("Get more demos from the online demos "
                                      "repository on Pavlovia")
                           )
        self.Bind(wx.EVT_MENU, self.openPavloviaDemos, item)
        item = menu.Append(wx.ID_ANY,
                           _translate("Open demos folder"),
                           _translate("Open the local folder where demos are stored")
                           )
        self.Bind(wx.EVT_MENU, self.openLocalDemos, item)
        menu.AppendSeparator()
        # add any demos that are found in the prefs['demosUnpacked'] folder
        updateDemosMenu(self, self.demosMenu, self.prefs['unpackedDemosDir'], ext=".psyexp")
        menuBar.Append(self.demosMenu, _translate('&Demos'))

        # ---_onlineStudies---#000000#FFFFFF-------------------------------------------
        self.pavloviaMenu = pavlovia_ui.menu.PavloviaMenu(parent=self)
        menuBar.Append(self.pavloviaMenu, _translate("&Pavlovia.org"))

        # ---_window---#000000#FFFFFF-----------------------------------------
        self.windowMenu = FrameSwitcher(self)
        menuBar.Append(self.windowMenu,
                    _translate("&Window"))

        # ---_help---#000000#FFFFFF-------------------------------------------
        self.helpMenu = wx.Menu()
        menuBar.Append(self.helpMenu, _translate('&Help'))
        menu = self.helpMenu

        item = menu.Append(wx.ID_ANY,
                           _translate("&PsychoPy Homepage"),
                           _translate("Go to the PsychoPy homepage"))
        self.Bind(wx.EVT_MENU, self.app.followLink, item)
        self.app.urls[item.GetId()] = self.app.urls['psychopyHome']
        item = menu.Append(wx.ID_ANY,
                           _translate("&PsychoPy Builder Help"),
                           _translate(
                               "Go to the online documentation for PsychoPy"
                               " Builder"))
        self.Bind(wx.EVT_MENU, self.app.followLink, item)
        self.app.urls[item.GetId()] = self.app.urls['builderHelp']

        menu.AppendSeparator()
        item = menu.Append(wx.ID_ANY,
                           _translate("&System Info..."),
                           _translate("Get system information."))
        self.Bind(wx.EVT_MENU, self.app.showSystemInfo, id=item.GetId())

        menu.AppendSeparator()
        menu.Append(wx.ID_ABOUT, _translate(
            "&About..."), _translate("About PsychoPy"))
        self.Bind(wx.EVT_MENU, self.app.showAbout, id=wx.ID_ABOUT)
        item = menu.Append(wx.ID_ANY,
                           _translate("&News..."),
                           _translate("News"))
        self.Bind(wx.EVT_MENU, self.app.showNews, id=item.GetId())

        self.SetMenuBar(menuBar)

    def commandCloseFrame(self, event):
        """Defines Builder Frame Closing Event"""
        self.Close()

    def closeFrame(self, event=None, checkSave=True):
        """Defines Frame closing behavior, such as checking for file
           saving"""
        # close file first (check for save) but no need to update view
        okToClose = self.fileClose(updateViews=False, checkSave=checkSave)

        if not okToClose:
            if hasattr(event, 'Veto'):
                event.Veto()
            return
        else:
            # as of wx3.0 the AUI manager needs to be uninitialised explicitly
            self._mgr.UnInit()
            # is it the last frame?
            lastFrame = len(self.app.getAllFrames()) == 1
            quitting = self.app.quitting
            if lastFrame and sys.platform != 'darwin' and not quitting:
                self.app.quit(event)
            else:
                self.app.forgetFrame(self)
                self.Destroy()  # required

            # Show Runner if hidden
            if self.app.runner is not None:
                self.app.showRunner()
        self.app.updateWindowMenu()

    def quit(self, event=None):
        """quit the app
        """
        self.app.quit(event)

    def onResize(self, event):
        """Called when the frame is resized."""
        self.componentButtons.Refresh()
        self.flowPanel.Refresh()
        event.Skip()

    @property
    def filename(self):
        """Name of the currently open file"""
        return self._filename

    @filename.setter
    def filename(self, value):
        self._filename = value
        # Skip if there's no toolbar
        if not hasattr(self, "toolbar"):
            return
        # Enable/disable compile buttons
        if 'compile_py' in self.toolbar.buttons:
            self.toolbar.EnableTool(
                self.toolbar.buttons['compile_py'].GetId(),
                Path(value).is_file()
            )
        if 'compile_js' in self.toolbar.buttons:
            self.toolbar.EnableTool(
                self.toolbar.buttons['compile_js'].GetId(),
                Path(value).is_file()
            )

    def fileNew(self, event=None, closeCurrent=True):
        """Create a default experiment (maybe an empty one instead)
        """
        # Note: this is NOT the method called by the File>New menu item.
        # That calls app.newBuilderFrame() instead
        if closeCurrent:  # if no exp exists then don't try to close it
            if not self.fileClose(updateViews=False):
                # close the existing (and prompt for save if necess)
                return False
        self.filename = 'untitled.psyexp'
        self.exp = experiment.Experiment(prefs=self.app.prefs)
        defaultName = 'trial'
        # create the trial routine as an example
        self.exp.addRoutine(defaultName)
        self.exp.flow.addRoutine(
            self.exp.routines[defaultName], pos=1)  # add it to flow
        # add it to user's namespace
        self.exp.namespace.add(defaultName, self.exp.namespace.user)
        routine = self.exp.routines[defaultName]
        ## add an ISI component by default
        # components = self.componentButtons.components
        # Static = components['StaticComponent']
        # ISI = Static(self.exp, parentName=defaultName, name='ISI',
        #             startType='time (s)', startVal=0.0,
        #             stopType='duration (s)', stopVal=0.5)
        # routine.addComponent(ISI)
        self.resetUndoStack()
        self.setIsModified(False)
        self.updateAllViews()
        self.app.updateWindowMenu()

    def fileOpen(self, event=None, filename=None, closeCurrent=True):
        """Open a FileDialog, then load the file if possible.
        """
        if filename is None:
            # Set wildcard
            if sys.platform != 'darwin':
                wildcard = _translate("PsychoPy experiments (*.psyexp)|*.psyexp|Any file (*.*)|*.*")
            else:
                wildcard = _translate("PsychoPy experiments (*.psyexp)|*.psyexp|Any file (*.*)|*")
            # get path of current file (empty if current file is '')
            if self.filename:
                initPath = str(Path(self.filename).parent)
            else:
                initPath = ""
            # Open dlg
            dlg = wx.FileDialog(self, message=_translate("Open file ..."),
                                defaultDir=initPath,
                                style=wx.FD_OPEN,
                                wildcard=wildcard)
            if dlg.ShowModal() != wx.ID_OK:
                return 0
            filename = dlg.GetPath()

        # did user try to open a script in Builder?
        if filename.endswith('.py'):
            self.app.showCoder()  # ensures that a coder window exists
            self.app.coder.setCurrentDoc(filename)
            self.app.coder.setFileModified(False)
            return
        with WindowFrozen(ctrl=self):
            # try to pause rendering until all panels updated
            if closeCurrent:
                if not self.fileClose(updateViews=False):
                    # close the existing (and prompt for save if necess)
                    return False
            self.exp = experiment.Experiment(prefs=self.app.prefs)
            try:
                self.exp.loadFromXML(filename)
            except Exception:
                print(u"Failed to load {}. Please send the following to"
                      u" the PsychoPy user list".format(filename))
                traceback.print_exc()
                logging.flush()
            self.resetUndoStack()
            self.setIsModified(False)
            self.filename = filename
            # routinePanel.addRoutinePage() is done in
            # routinePanel.redrawRoutines(), called by self.updateAllViews()
            # update the views
            self.updateAllViews()  # if frozen effect will be visible on thaw
        self.updateReadme()
        self.fileHistory.AddFileToHistory(filename)
        self.htmlPath = None  # so we won't accidentally save to other html exp

        if self.app.runner:
            self.app.runner.addTask(fileName=self.filename)  # Add to Runner

        self.project = pavlovia.getProject(filename)
        self.app.updateWindowMenu()

    def fileSave(self, event=None, filename=None):
        """Save file, revert to SaveAs if the file hasn't yet been saved
        """
        if filename is None:
            filename = self.filename
        if filename.startswith('untitled'):
            if not self.fileSaveAs(filename):
                return False  # the user cancelled during saveAs
        else:
            filename = self.exp.saveToXML(filename)
            self.fileHistory.AddFileToHistory(filename)
        self.setIsModified(False)
        # if export on save then we should have an html file to update
        if self._getExportPref('on save') and os.path.split(filename)[0]:
            self.filename = filename
            self.fileExport(htmlPath=self.htmlPath)
        return True

    def fileSaveAs(self, event=None, filename=None):
        """Defines Save File as Behavior
        """
        shortFilename = self.getShortFilename()
        expName = self.exp.getExpName()
        if (not expName) or (shortFilename == expName):
            usingDefaultName = True
        else:
            usingDefaultName = False
        if filename is None:
            filename = self.filename
        initPath, filename = os.path.split(filename)

        if sys.platform != 'darwin':
            wildcard = _translate("PsychoPy experiments (*.psyexp)|*.psyexp|Any file (*.*)|*.*")
        else:
            wildcard = _translate("PsychoPy experiments (*.psyexp)|*.psyexp|Any file (*.*)|*")
        returnVal = False
        dlg = wx.FileDialog(
            self, message=_translate("Save file as ..."), defaultDir=initPath,
            defaultFile=filename, style=wx.FD_SAVE | wx.FD_OVERWRITE_PROMPT,
            wildcard=wildcard)

        if dlg.ShowModal() == wx.ID_OK:
            newPath = dlg.GetPath()
            # update exp name
            # if user has not manually renamed experiment
            if usingDefaultName:
                newShortName = os.path.splitext(
                    os.path.split(newPath)[1])[0]
                self.exp.setExpName(newShortName)
            # actually save
            self.fileSave(event=None, filename=newPath)
            self.filename = newPath
            self.project = pavlovia.getProject(filename)
            returnVal = 1
        dlg.Destroy()

        self.updateWindowTitle()
        return returnVal

    def fileExport(self, event=None, htmlPath=None):
        """Exports the script as an HTML file (PsychoJS library)
        """
        # get path if not given one
        expPath, expName = os.path.split(self.filename)
        if htmlPath is None:
            htmlPath = self._getHtmlPath(self.filename)
        if not htmlPath:
            return

        exportPath = os.path.join(htmlPath, expName.replace('.psyexp', '.js'))
        self.generateScript(experimentPath=exportPath,
                            exp=self.exp,
                            target="PsychoJS")
        # Open exported files
        self.app.showCoder()
        self.app.coder.fileNew(filepath=exportPath)
        self.app.coder.fileReload(event=None, filename=exportPath)

    def editREADME(self, event):
        folder = Path(self.filename).parent
        if folder == folder.parent:
            dlg = wx.MessageDialog(
                self,
                _translate("Please save experiment before editing the README file"),
                _translate("No readme file"),
                wx.OK | wx.ICON_WARNING | wx.CENTRE)
            dlg.ShowModal()
            return
        self.updateReadme()
        self.showReadme()
        return

    def getShortFilename(self):
        """returns the filename without path or extension
        """
        return os.path.splitext(os.path.split(self.filename)[1])[0]

    # def pluginManager(self, evt=None, value=True):
    #     """Show the plugin manager frame."""
    #     PluginManagerFrame(self).ShowModal()

    def updateReadme(self):
        """Check whether there is a readme file in this folder and try to show
        """
        # look for a readme file
        if self.filename and self.filename != 'untitled.psyexp':
            dirname = Path(self.filename).parent
            possibles = list(dirname.glob('readme*'))
            if len(possibles) == 0:
                possibles = list(dirname.glob('Readme*'))
                possibles.extend(dirname.glob('README*'))
            # still haven't found a file so use default name
            if len(possibles) == 0:
                self.readmeFilename = str(dirname / 'readme.md')  # use this as our default
            else:
                self.readmeFilename = str(possibles[0])  # take the first one found
        else:
            self.readmeFilename = None
        # create the frame if we don't have one yet
        if self.readmeFrame is None:
            self.readmeFrame = ReadmeFrame(parent=self, filename=self.readmeFilename)
        content = self.readmeFrame.ctrl.getValue()
        if content and self.prefs['alwaysShowReadme']:
            self.showReadme()

    def showReadme(self, evt=None, value=True):
        """Shows Readme file
        """
        if not self.readmeFrame:
            self.updateReadme()
        if not self.readmeFrame.IsShown():
            self.readmeFrame.show(value)

    def toggleReadme(self, evt=None):
        """Toggles visibility of Readme file
        """
        if self.readmeFrame is None:
            self.showReadme()
        else:
            self.readmeFrame.toggleVisible()

    def OnFileHistory(self, evt=None):
        """get the file based on the menu ID
        """
        fileNum = evt.GetId() - wx.ID_FILE1
        path = self.fileHistory.GetHistoryFile(fileNum)
        self.fileOpen(filename=path)
        # add it back to the history so it will be moved up the list
        self.fileHistory.AddFileToHistory(path)

    def checkSave(self):
        """Check whether we need to save before quitting
        """
        if hasattr(self, 'isModified') and self.isModified:
            self.Show(True)
            self.Raise()
            self.app.SetTopWindow(self)
            msg = _translate('Experiment %s has changed. Save before '
                             'quitting?') % self.filename
            dlg = dialogs.MessageDialog(self, msg, type='Warning')
            resp = dlg.ShowModal()
            if resp == wx.ID_CANCEL:
                return False  # return, don't quit
            elif resp == wx.ID_YES:
                if not self.fileSave():
                    return False  # user might cancel during save
            elif resp == wx.ID_NO:
                pass  # don't save just quit
        return True

    def fileClose(self, event=None, checkSave=True, updateViews=True):
        """This is typically only called when the user x
        """
        if checkSave:
            ok = self.checkSave()
            if not ok:
                return False  # user cancelled
        if self.filename is None:
            frameData = self.appData['defaultFrame']
        else:
            frameData = dict(self.appData['defaultFrame'])
            self.appData['prevFiles'].append(self.filename)

            # get size and window layout info
        if self.IsIconized():
            self.Iconize(False)  # will return to normal mode to get size info
            frameData['state'] = 'normal'
        elif self.IsMaximized():
            # will briefly return to normal mode to get size info
            self.Maximize(False)
            frameData['state'] = 'maxim'
        else:
            frameData['state'] = 'normal'
        frameData['auiPerspective'] = self._mgr.SavePerspective()
        frameData['winW'], frameData['winH'] = self.GetSize()
        frameData['winX'], frameData['winY'] = self.GetPosition()

        # truncate history to the recent-most last N unique files, where
        # N = self.fileHistoryMaxFiles, as defined in makeMenus()
        for ii in range(self.fileHistory.GetCount()):
            self.appData['fileHistory'].append(
                self.fileHistory.GetHistoryFile(ii))
        # fileClose gets calls multiple times, so remove redundancy
        # while preserving order; end of the list is recent-most:
        tmp = []
        fhMax = self.fileHistoryMaxFiles
        for f in self.appData['fileHistory'][-3 * fhMax:]:
            if f not in tmp:
                tmp.append(f)
        self.appData['fileHistory'] = copy.copy(tmp[-fhMax:])

        # assign the data to this filename
        self.appData['frames'][self.filename] = frameData
        # save the display data only for those frames in the history:
        tmp2 = {}
        for f in self.appData['frames']:
            if f in self.appData['fileHistory']:
                tmp2[f] = self.appData['frames'][f]
        self.appData['frames'] = copy.copy(tmp2)

        # close self
        self.routinePanel.removePages()
        self.filename = 'untitled.psyexp'
        # add the current exp as the start point for undo:
        self.resetUndoStack()
        if updateViews:
            self.updateAllViews()
        return 1

    def updateAllViews(self):
        """Updates Flow Panel, Routine Panel, and Window Title simultaneously
        """
        self.flowPanel.draw()
        self.routinePanel.redrawRoutines()
        self.componentButtons.Refresh()
        self.updateWindowTitle()

    def layoutPanes(self):
        # Get panes
        flowPane = self._mgr.GetPane('Flow')
        compPane = self._mgr.GetPane('Components')
        rtPane = self._mgr.GetPane('Routines')
        # Arrange panes according to prefs
        if 'FlowBottom' in self.prefs['builderLayout']:
            flowPane.Bottom()
        elif 'FlowTop' in self.prefs['builderLayout']:
            flowPane.Top()
        if 'CompRight' in self.prefs['builderLayout']:
            compPane.Right()
        if 'CompLeft' in self.prefs['builderLayout']:
            compPane.Left()
        rtPane.Center()
        # Commit
        self._mgr.Update()

    def resetPrefs(self, event):
        """Reset preferences to default"""
        # Present "are you sure" dialog
        dlg = wx.MessageDialog(
            self, _translate(
                "Are you sure you want to reset your preferences? This cannot "
                "be undone."),
            caption="Reset Preferences...",
            style=wx.ICON_WARNING | wx.CANCEL)
        dlg.SetOKCancelLabels(
            _translate("I'm sure"),
            _translate("Wait, go back!")
        )
        if dlg.ShowModal() == wx.ID_OK:
            # If okay is pressed, remove prefs file (meaning a new one will be
            # created on next restart)
            os.remove(prefs.paths['userPrefsFile'])
            # Show confirmation
            dlg = wx.MessageDialog(
                self, _translate(
                    "Done! Your preferences have been reset. Changes will be "
                    "applied when you next open PsychoPy."))
            dlg.ShowModal()
        else:
            pass

    def updateWindowTitle(self, newTitle=None):
        """Defines behavior to update window Title
        """
        if newTitle is None:
            shortName = os.path.split(self.filename)[-1]
            self.setTitle(title=self.winTitle, document=shortName)

    def setIsModified(self, newVal=None):
        """Sets current modified status and updates save icon accordingly.

        This method is called by the methods fileSave, undo, redo,
        addToUndoStack and it is usually preferably to call those
        than to call this directly.

        Call with ``newVal=None``, to only update the save icon(s)
        """
        if newVal is None:
            newVal = self.getIsModified()
        else:
            self.isModified = newVal
        if hasattr(self, 'bldrBtnSave'):
            self.toolbar.EnableTool(self.bldrBtnSave.Id, newVal)
        self.fileMenu.Enable(wx.ID_SAVE, newVal)

    def getIsModified(self):
        """Checks if changes were made"""
        return self.isModified

    def resetUndoStack(self):
        """Reset the undo stack. do *immediately after* creating a new exp.

        Implicitly calls addToUndoStack() using the current exp as the state
        """
        self.currentUndoLevel = 1  # 1 is current, 2 is back one setp...
        self.currentUndoStack = []
        self.addToUndoStack()
        self.updateUndoRedo()
        self.setIsModified(newVal=False)  # update save icon if needed

    def addToUndoStack(self, action="", state=None):
        """Add the given ``action`` to the currentUndoStack, associated
        with the @state@. ``state`` should be a copy of the exp
        from *immediately after* the action was taken.
        If no ``state`` is given the current state of the experiment is used.

        If we are at end of stack already then simply append the action.  If
        not (user has done an undo) then remove orphan actions and append.
        """
        if state is None:
            state = copy.deepcopy(self.exp)
        # remove actions from after the current level
        if self.currentUndoLevel > 1:
            self.currentUndoStack = self.currentUndoStack[
                                    :-(self.currentUndoLevel - 1)]
            self.currentUndoLevel = 1
        # append this action
        self.currentUndoStack.append({'action': action, 'state': state})
        self.setIsModified(newVal=True)  # update save icon if needed
        self.updateUndoRedo()

    def undo(self, event=None):
        """Step the exp back one level in the @currentUndoStack@ if possible,
        and update the windows.

        Returns the final undo level (1=current, >1 for further in past)
        or -1 if redo failed (probably can't undo)
        """
        if self.currentUndoLevel >= len(self.currentUndoStack):
            return -1  # can't undo
        self.currentUndoLevel += 1
        state = self.currentUndoStack[-self.currentUndoLevel]['state']
        self.exp = copy.deepcopy(state)
        self.updateAllViews()
        self.setIsModified(newVal=True)  # update save icon if needed
        self.updateUndoRedo()

        return self.currentUndoLevel

    def redo(self, event=None):
        """Step the exp up one level in the @currentUndoStack@ if possible,
        and update the windows.

        Returns the final undo level (0=current, >0 for further in past)
        or -1 if redo failed (probably can't redo)
        """
        if self.currentUndoLevel <= 1:
            return -1  # can't redo, we're already at latest state
        self.currentUndoLevel -= 1
        self.exp = copy.deepcopy(
            self.currentUndoStack[-self.currentUndoLevel]['state'])
        self.updateUndoRedo()
        self.updateAllViews()
        self.setIsModified(newVal=True)  # update save icon if needed
        return self.currentUndoLevel

    def paste(self, event=None):
        """This receives paste commands for all child dialog boxes as well
        """
        foc = self.FindFocus()
        if hasattr(foc, 'Paste'):
            foc.Paste()

    def updateUndoRedo(self):
        """Defines Undo and Redo commands for the window
        """
        undoLevel = self.currentUndoLevel
        # check undo
        if undoLevel >= len(self.currentUndoStack):
            # can't undo if we're at top of undo stack
            label = _translate("Undo\t%s") % self.app.keys['undo']
            enable = False
        else:
            action = self.currentUndoStack[-undoLevel]['action']
            txt = _translate("Undo %(action)s\t%(key)s")
            fmt = {'action': action, 'key': self.app.keys['undo']}
            label = txt % fmt
            enable = True
        self._undoLabel.SetItemLabel(label)
        if hasattr(self, 'bldrBtnUndo'):
            self.toolbar.EnableTool(self.bldrBtnUndo.Id, enable)
        self.editMenu.Enable(wx.ID_UNDO, enable)

        # check redo
        if undoLevel == 1:
            label = _translate("Redo\t%s") % self.app.keys['redo']
            enable = False
        else:
            action = self.currentUndoStack[-undoLevel + 1]['action']
            txt = _translate("Redo %(action)s\t%(key)s")
            fmt = {'action': action, 'key': self.app.keys['redo']}
            label = txt % fmt
            enable = True
        self._redoLabel.SetItemLabel(label)
        if hasattr(self, 'bldrBtnRedo'):
            self.toolbar.EnableTool(self.bldrBtnRedo.Id, enable)
        self.editMenu.Enable(wx.ID_REDO, enable)

    def demosUnpack(self, event=None):
        """Get a folder location from the user and unpack demos into it."""
        # choose a dir to unpack in
        dlg = wx.DirDialog(parent=self, message=_translate(
            "Location to unpack demos"))
        if dlg.ShowModal() == wx.ID_OK:
            unpackFolder = dlg.GetPath()
        else:
            return -1  # user cancelled
        # ensure it's an empty dir:
        if os.listdir(unpackFolder) != []:
            unpackFolder = os.path.join(unpackFolder, 'PsychoPy3 Demos')
            if not os.path.isdir(unpackFolder):
                os.mkdir(unpackFolder)
        mergeFolder(os.path.join(self.paths['demos'], 'builder'),
                    unpackFolder)
        self.prefs['unpackedDemosDir'] = unpackFolder
        self.app.prefs.saveUserPrefs()
        updateDemosMenu(self, self.demosMenu, self.prefs['unpackedDemosDir'],
                        ext=".psyexp")

    def demoLoad(self, event=None):
        """Defines Demo Loading Event."""
        fileDir = self.demos[event.GetId()]
        files = glob.glob(os.path.join(fileDir, '*.psyexp'))
        if len(files) == 0:
            print("Found no psyexp files in %s" % fileDir)
        else:
            self.fileOpen(event=None, filename=files[0], closeCurrent=True)

    def openLocalDemos(self, event=None):
        # Choose a command according to OS
        if sys.platform in ['win32']:
            comm = "explorer"
        elif sys.platform in ['darwin']:
            comm = "open"
        elif sys.platform in ['linux', 'linux2']:
            comm = "dolphin"
        # Use command to open themes folder
        subprocess.call(f"{comm} {prefs.builder['unpackedDemosDir']}", shell=True)

    def openPavloviaDemos(self, event=None):
        webbrowser.open("https://pavlovia.org/explore")

    def runFile(self, event=None):
        """Open Runner for running the psyexp file."""
        # Check whether file is truly untitled (not just saved as untitled)
        untitled = os.path.abspath("untitled.psyexp")
        if not os.path.exists(self.filename) or os.path.abspath(self.filename) == untitled:
            ok = self.fileSave(self.filename)
            if not ok:
                return  # save file before compiling script

        if self.getIsModified():
            ok = self.fileSave(self.filename)
            if not ok:
                return  # save file before compiling script
        self.app.showRunner()
        self.stdoutFrame.addTask(fileName=self.filename)
        self.app.runner.Raise()
        if event:
            if event.Id in [self.bldrBtnRun.Id, self.bldrRun.Id]:
                self.app.runner.panel.runLocal(event)
            else:
                self.app.showRunner()

    def onCopyRoutine(self, event=None):
        """copy the current routine from self.routinePanel
        to self.app.copiedRoutine.
        """
        r = self.routinePanel.getCurrentRoutine().copy()
        if r is not None:
            self.app.copiedRoutine = r

    def onPasteRoutine(self, event=None):
        """Paste the current routine from self.app.copiedRoutine to a new page
        in self.routinePanel after prompting for a new name.
        """
        if self.app.copiedRoutine is None:
            return -1
        origName = self.app.copiedRoutine.name
        defaultName = self.exp.namespace.makeValid(origName)
        msg = _translate('New name for copy of "%(copied)s"?  [%(default)s]')
        vals = {'copied': origName, 'default': defaultName}
        message = msg % vals
        dlg = wx.TextEntryDialog(self, message=message,
                                 caption=_translate('Paste Routine'))
        if dlg.ShowModal() == wx.ID_OK:
            routineName = dlg.GetValue()
            if not routineName:
                routineName = defaultName
            newRoutine = self.app.copiedRoutine.copy()
            self.pasteRoutine(newRoutine, routineName)
        dlg.Destroy()

    def pasteRoutine(self, newRoutine, routineName):
        """
        Paste a copied Routine into the current Experiment. Returns a copy of that Routine
        """
        newRoutine.name = self.exp.namespace.makeValid(routineName, prefix="routine")
        newRoutine.params['name'] = newRoutine.name
        newRoutine.exp = self.exp
        self.exp.namespace.add(newRoutine.name)
        # add to the experiment
        self.exp.addRoutine(newRoutine.name, newRoutine)
        for newComp in newRoutine:  # routine == list of components
            newName = self.exp.namespace.makeValid(newComp.params['name'])
            self.exp.namespace.add(newName)
            newComp.params['name'].val = newName
            newComp.exp = self.exp
        # could do redrawRoutines but would be slower?
        self.routinePanel.addRoutinePage(newRoutine.name, newRoutine)
        self.routinePanel.setCurrentRoutine(newRoutine)
        return newRoutine

    def onPasteCompon(self, event=None):
        """
        Paste the copied Component (if there is one) into the current
        Routine
        """
        routinePage = self.routinePanel.getCurrentPage()
        routinePage.pasteCompon()

    def onURL(self, evt):
        """decompose the URL of a file and line number"""
        # "C:\Program Files\wxPython...\samples\hangman\hangman.py"
        filename = evt.GetString().split('"')[1]
        lineNumber = int(evt.GetString().split(',')[1][5:])
        self.app.showCoder()
        self.app.coder.gotoLine(filename, lineNumber)

    def setExperimentSettings(self, event=None, timeout=None):
        """Defines ability to save experiment settings
        """
        component = self.exp.settings
        # does this component have a help page?
        if hasattr(component, 'url'):
            helpUrl = component.url
        else:
            helpUrl = None
        title = '%s Properties' % self.exp.getExpName()
        dlg = DlgExperimentProperties(
            frame=self, element=component, experiment=self.exp, timeout=timeout)

        if dlg.OK:
            self.addToUndoStack("EDIT experiment settings")
            self.setIsModified(True)

    def addRoutine(self, event=None):
        """Defines ability to add routine in the routine panel
        """
        self.routinePanel.createNewRoutine()

    def renameRoutine(self, name, event=None):
        """Defines ability to rename routine in the routine panel
        """
        # get notebook details
        currentRoutine = self.routinePanel.getCurrentPage()
        currentRoutineIndex = self.routinePanel.GetPageIndex(currentRoutine)
        routine = self.routinePanel.GetPage(
            self.routinePanel.GetSelection()).routine
        oldName = routine.name
        msg = _translate("What is the new name for the Routine?")
        dlg = wx.TextEntryDialog(self, message=msg, value=oldName,
                                 caption=_translate('Rename'))
        exp = self.exp
        if dlg.ShowModal() == wx.ID_OK:
            name = dlg.GetValue()
            # silently auto-adjust the name to be valid, and register in the
            # namespace:
            name = exp.namespace.makeValid(
                name, prefix='routine')
            if oldName in self.exp.routines:
                # Swap old with new names
                self.exp.routines[oldName].name = name
                self.exp.routines[name] = self.exp.routines.pop(oldName)
                self.exp.namespace.rename(oldName, name)
                self.routinePanel.renameRoutinePage(currentRoutineIndex, name)
                self.addToUndoStack("`RENAME Routine `%s`" % oldName)
                dlg.Destroy()
                self.flowPanel.draw()

    def compileScript(self, event=None):
        """Defines compile script button behavior"""
        fullPath = self.filename.replace('.psyexp', '.py')
        self.generateScript(experimentPath=fullPath, exp=self.exp)
        self.app.showCoder()  # make sure coder is visible
        self.app.coder.fileNew(filepath=fullPath)
        self.app.coder.fileReload(event=None, filename=fullPath)

    @property
    def stdoutFrame(self):
        """
        Gets Experiment Runner stdout.
        """
        if not self.app.runner:
            self.app.runner = self.app.showRunner()
        return self.app.runner

    def _getHtmlPath(self, filename):
        expPath = os.path.split(filename)[0]
        if not os.path.isdir(expPath):
            retVal = self.fileSave()
            if retVal:
                return self._getHtmlPath(self.filename)
            else:
                return False

        htmlPath = os.path.join(expPath, self.exp.htmlFolder)
        return htmlPath

    def _getExportPref(self, pref):
        """Returns True if pref matches exportHTML preference"""
        if pref.lower() not in [prefs.lower() for prefs in self.exp.settings.params['exportHTML'].allowedVals]:
            raise ValueError("'{}' is not an allowed value for {}".format(pref, 'exportHTML'))
        exportHtml = str(self.exp.settings.params['exportHTML'].val).lower()
        if exportHtml == pref.lower():
            return True

    def openPluginManager(self, evt=None):
        dlg = plugin_manager.EnvironmentManagerDlg(self)
        dlg.ShowModal()

    def onPavloviaSync(self, evt=None):
        if Path(self.filename).is_file():
            self.fileSave(self.filename)
            if self._getExportPref('on sync'):
                htmlPath = self._getHtmlPath(self.filename)
                if htmlPath:
                    self.fileExport(htmlPath=htmlPath)
                else:
                    return

        self.enablePavloviaButton(['pavloviaSync', 'pavloviaRun'], False)
        try:
            pavlovia_ui.syncProject(parent=self, file=self.filename, project=self.project)
        finally:
            self.enablePavloviaButton(['pavloviaSync', 'pavloviaRun'], True)

    def onPavloviaRun(self, evt=None):
        if self._getExportPref('on save') or self._getExportPref('on sync'):
            # If export on save/sync, sync now
            pavlovia_ui.syncProject(parent=self, project=self.project)
        elif self._getExportPref('manually'):
            # If set to manual, only sync if needed to create a project to run
            if self.project is None:
                pavlovia_ui.syncProject(parent=self, project=self.project)

        if self.project is not None:
            # Make sure we have a html file to run
            if not (Path(self.project.localRoot) / 'index.html').is_file():
                self.fileExport(htmlPath=Path(self.project.localRoot) / 'index.html')
            # Update project status
            self.project.pavloviaStatus = 'ACTIVATED'
            # Run
            url = "https://pavlovia.org/run/{}".format(self.project['path_with_namespace'])
            wx.LaunchDefaultBrowser(url)

    def enablePavloviaButton(self, buttons, enable):
        """
        Enables or disables Pavlovia buttons.

        Parameters
        ----------
        name: string, list
            Takes single buttons 'pavloviaSync', 'pavloviaRun', 'pavloviaSearch', 'pavloviaUser',
            or multiple buttons in string 'pavloviaSync, pavloviaRun',
            or comma separated list of strings ['pavloviaSync', 'pavloviaRun', ...].
        enable: bool
            True enables and False disables the button
        """
        if isinstance(buttons, str):
            buttons = buttons.split(',')
        for button in buttons:
            self.toolbar.EnableTool(self.btnHandles[button.strip(' ')].GetId(), enable)

    def setPavloviaUser(self, user):
        # TODO: update user icon on button to user avatar
        pass

    def gitFeedback(self, val):
        """
        Set feedback color for the Pavlovia Sync toolbar button.

        Parameters
        ----------
        val: int
            Status of git sync. 1 for SUCCESS (green), 0 or -1 for FAIL (RED)
        """
        feedbackTime = 1500
        colour = {0: "red", -1: "red", 1: "green"}
        toolbarSize = 32

        # Store original
        origBtn = self.btnHandles['pavloviaSync'].NormalBitmap
        # Create new feedback bitmap
        feedbackBmp = icons.ButtonIcon(f"{colour[val]}globe.png", size=toolbarSize).bitmap

        # Set feedback button
        self.btnHandles['pavloviaSync'].SetNormalBitmap(feedbackBmp)
        self.toolbar.Realize()
        self.toolbar.Refresh()

        # Reset button to default state after time
        wx.CallLater(feedbackTime, self.btnHandles['pavloviaSync'].SetNormalBitmap, origBtn)
        wx.CallLater(feedbackTime + 50, self.toolbar.Realize)
        wx.CallLater(feedbackTime + 50, self.toolbar.Refresh)

    @property
    def project(self):
        """A PavloviaProject object if one is known for this experiment
        """
        if hasattr(self, "_project"):
            return self._project
        elif self.filename:
            return pavlovia.getProject(self.filename)
        else:
            return None

    @project.setter
    def project(self, project):
        self._project = project


class RoutinesNotebook(aui.AuiNotebook, handlers.ThemeMixin):
    """A notebook that stores one or more routines
    """

    def __init__(self, frame, id=-1):
        self.frame = frame
        self.app = frame.app
        self.routineMaxSize = 2
        self.appData = self.app.prefs.appData
        aui.AuiNotebook.__init__(self, frame, id,
            agwStyle=aui.AUI_NB_TAB_MOVE | aui.AUI_NB_CLOSE_ON_ACTIVE_TAB)
        self.Bind(aui.EVT_AUINOTEBOOK_PAGE_CLOSE, self.onClosePane)

        # double buffered better rendering except if retina

        self.SetDoubleBuffered(not self.frame.isRetina)

        # This needs to be done on init, otherwise it gets an outline
        self.GetAuiManager().SetArtProvider(handlers.PsychopyDockArt())

        if not hasattr(self.frame, 'exp'):
            return  # we haven't yet added an exp

    def getCurrentRoutine(self):
        routinePage = self.getCurrentPage()
        if routinePage:
            return routinePage.routine  # no routine page
        return None

    def setCurrentRoutine(self, routine):
        for ii in range(self.GetPageCount()):
            if routine is self.GetPage(ii).routine:
                self.SetSelection(ii)

    def SetSelection(self, index, force=False):
        aui.AuiNotebook.SetSelection(self, index, force=force)
        self.frame.componentButtons.enableComponents(
            not isinstance(self.GetPage(index).routine, BaseStandaloneRoutine)
        )

    def getCurrentPage(self):
        if self.GetSelection() >= 0:
            return self.GetPage(self.GetSelection())
        return None

    def addRoutinePage(self, routineName, routine):
        # Make page
        routinePage = None
        if isinstance(routine, Routine):
            routinePage = RoutineCanvas(notebook=self, routine=routine)
        elif isinstance(routine, BaseStandaloneRoutine):
            routinePage = StandaloneRoutineCanvas(parent=self, routine=routine)
        # Add page
        if routinePage:
            self.AddPage(routinePage, routineName)

    def renameRoutinePage(self, index, newName, ):
        self.SetPageText(index, newName)

    def removePages(self):
        for ii in range(self.GetPageCount()):
            currId = self.GetSelection()
            self.DeletePage(currId)

    def createNewRoutine(self, template=None):
        msg = _translate("What is the name for the new Routine? "
                         "(e.g. instr, trial, feedback)")
        dlg = DlgNewRoutine(self)
        routineName = None
        if dlg.ShowModal() == wx.ID_OK:
            routineName = dlg.nameCtrl.GetValue()
            template = copy.deepcopy(dlg.selectedTemplate)
            self.frame.pasteRoutine(template, routineName)
            self.frame.addToUndoStack("NEW Routine `%s`" % routineName)
        dlg.Destroy()
        return routineName

    def onClosePane(self, event=None):
        """Close the pane and remove the routine from the exp.
        """
        currentPage = self.GetPage(event.GetSelection())
        routine = currentPage.routine
        name = routine.name

        # name is not valid for some reason
        if name not in self.frame.exp.routines:
            event.Skip()
            return

        # check if the user wants a prompt
        showDlg = self.app.prefs.builder.get('confirmRoutineClose', False)
        if showDlg:
            # message to display
            msg = _translate(
                "Do you want to remove routine '{}' from the experiment?")

            # dialog asking if the user wants to remove the routine
            dlg = wx.MessageDialog(
                self,
                _translate(msg).format(name),
                _translate('Remove routine?'),
                wx.YES_NO | wx.NO_DEFAULT | wx.CENTRE | wx.STAY_ON_TOP)

            # show the dialog and get the response
            dlgResult = dlg.ShowModal()
            dlg.Destroy()

            if dlgResult == wx.ID_NO:  # if NO, stop the tab from closing
                event.Veto()
                return

        # remove names of the routine and its components from namespace
        _nsp = self.frame.exp.namespace
        for c in self.frame.exp.routines[name]:
            _nsp.remove(c.params['name'].val)
        _nsp.remove(self.frame.exp.routines[name].name)
        del self.frame.exp.routines[name]

        if routine in self.frame.exp.flow:
            self.frame.exp.flow.removeComponent(routine)
            self.frame.flowPanel.draw()
        self.frame.addToUndoStack("REMOVE Routine `%s`" % (name))

    def increaseSize(self, event=None):
        self.appData['routineSize'] = min(
            self.routineMaxSize, self.appData['routineSize'] + 1)
        with WindowFrozen(self):
            self.redrawRoutines()

    def decreaseSize(self, event=None):
        self.appData['routineSize'] = max(0, self.appData['routineSize'] - 1)
        with WindowFrozen(self):
            self.redrawRoutines()

    def redrawRoutines(self):
        """Removes all the routines, adds them back (alphabetical order),
        sets current back to orig
        """
        currPage = self.GetSelection()
        self.removePages()
        displayOrder = sorted(self.frame.exp.routines.keys())  # alphabetical
        for routineName in displayOrder:
            if isinstance(self.frame.exp.routines[routineName], (Routine, BaseStandaloneRoutine)):
                self.addRoutinePage(
                    routineName, self.frame.exp.routines[routineName])
        if currPage > -1:
            self.SetSelection(currPage)


class RoutineCanvas(wx.ScrolledWindow, handlers.ThemeMixin):
    """Represents a single routine (used as page in RoutinesNotebook)"""

    def __init__(self, notebook, id=wx.ID_ANY, routine=None):
        """This window is based heavily on the PseudoDC demo of wxPython
        """
        wx.ScrolledWindow.__init__(
            self, notebook, id, (0, 0), style=wx.BORDER_NONE | wx.VSCROLL)

        self.frame = notebook.frame
        self.app = self.frame.app
        self.dpi = self.app.dpi
        self.lines = []
        self.maxWidth = self.GetSize().GetWidth()
        self.maxHeight = 15 * self.dpi
        self.x = self.y = 0
        self.curLine = []
        self.drawing = False
        self.drawSize = self.app.prefs.appData['routineSize']
        # auto-rescale based on number of components and window size is jumpy
        # when switch between routines of diff drawing sizes
        self.iconSize = (24, 24, 48)[self.drawSize]  # only 24, 48 so far
        self.fontBaseSize = (1100, 1200, 1300)[self.drawSize]  # depends on OS?
        #self.scroller = PsychopyScrollbar(self, wx.VERTICAL)
        self.SetVirtualSize((self.maxWidth, self.maxHeight))
        self.SetScrollRate(self.dpi // 4, self.dpi // 4)

        self.routine = routine
        self.yPositions = None
        self.yPosTop = (25, 40, 60)[self.drawSize]
        # the step in Y between each component
        self.componentStep = (25, 32, 50)[self.drawSize]
        self.timeXposStart = (150, 150, 200)[self.drawSize]
        # the left hand edge of the icons:
        _scale = (1.3, 1.5, 1.5)[self.drawSize]
        self.iconXpos = self.timeXposStart - self.iconSize * _scale
        self.timeXposEnd = self.timeXposStart + 400  # onResize() overrides

        # create a PseudoDC to record our drawing
        self.pdc = PseudoDC()
        self.pen_cache = {}
        self.brush_cache = {}
        # vars for handling mouse clicks
        self.dragid = -1
        self.lastpos = (0, 0)
        # use the ID of the drawn icon to retrieve component name:
        self.componentFromID = {}
        self.contextMenuItems = [
            'copy', 'paste above', 'paste below', 'edit', 'remove',
            'move to top', 'move up', 'move down', 'move to bottom']
        # labels are only for display, and allow localization
        self.contextMenuLabels = {k: _localized[k]
                                  for k in self.contextMenuItems}
        self.contextItemFromID = {}
        self.contextIDFromItem = {}
        for item in self.contextMenuItems:
            id = wx.NewIdRef()
            self.contextItemFromID[id] = item
            self.contextIDFromItem[item] = id

        self.Bind(wx.EVT_PAINT, self.OnPaint)
        self.Bind(wx.EVT_ERASE_BACKGROUND, lambda x: None)
        self.Bind(wx.EVT_MOUSE_EVENTS, self.OnMouse)
        self.Bind(wx.EVT_MOUSEWHEEL, self.OnScroll)
        self.Bind(wx.EVT_SIZE, self.onResize)
        # crashes if drop on OSX:
        # self.SetDropTarget(FileDropTarget(builder = self.frame))

    def _applyAppTheme(self, target=None):
        """Synonymise app theme method with redraw method"""
        return self.redrawRoutine()

    def onResize(self, event):
        self.sizePix = event.GetSize()
        self.timeXposStart = (150, 150, 200)[self.drawSize]
        self.timeXposEnd = self.sizePix[0] - (60, 80, 100)[self.drawSize]
        self.redrawRoutine()  # then redraw visible

    def ConvertEventCoords(self, event):
        xView, yView = self.GetViewStart()
        xDelta, yDelta = self.GetScrollPixelsPerUnit()
        return (event.GetX() + (xView * xDelta),
                event.GetY() + (yView * yDelta))

    def OffsetRect(self, r):
        """Offset the rectangle, r, to appear in the given pos in the window
        """
        xView, yView = self.GetViewStart()
        xDelta, yDelta = self.GetScrollPixelsPerUnit()
        r.OffsetXY(-(xView * xDelta), -(yView * yDelta))

    def OnMouse(self, event):
        if event.LeftDown():
            x, y = self.ConvertEventCoords(event)
            icons = self.pdc.FindObjectsByBBox(x, y)
            if len(icons):
                self.editComponentProperties(
                    component=self.componentFromID[icons[0]])
        elif event.RightDown():
            x, y = self.ConvertEventCoords(event)
            icons = self.pdc.FindObjectsByBBox(x, y)
            menuPos = event.GetPosition()
            if 'flowTop' in self.app.prefs.builder['builderLayout']:
                # width of components panel
                menuPos[0] += self.frame.componentButtons.GetSize()[0]
                # height of flow panel
                menuPos[1] += self.frame.flowPanel.GetSize()[1]
            if len(icons):
                self._menuComponent = self.componentFromID[icons[0]]
                self.showContextMenu(self._menuComponent, xy=menuPos)
            else:  # no context
                self.showContextMenu(None, xy=menuPos)

        elif event.Dragging() or event.LeftUp():
            if self.dragid != -1:
                pass
            if event.LeftUp():
                pass
        elif event.Moving():
            try:
                x, y = self.ConvertEventCoords(event)
                id = self.pdc.FindObjectsByBBox(x, y)[0]
                component = self.componentFromID[id]
                self.frame.SetStatusText("Component: "+component.params['name'].val)
            except IndexError:
                self.frame.SetStatusText("")

    def OnScroll(self, event):
        xy = self.GetViewStart()
        multiplier = self.dpi / 1600
        self.Scroll(xy[0], int(xy[1] - event.WheelRotation * multiplier))

    def showContextMenu(self, component, xy):
        """Show a context menu in the routine view.
        """
        menu = wx.Menu()
        if component is not None:
            for item in self.contextMenuItems:
                id = self.contextIDFromItem[item]
                # don't show paste option unless something is copied
                if item.startswith('paste'):
                    if not self.app.copiedCompon:  # skip paste options
                        continue
                    itemLabel = " ".join(
                        (self.contextMenuLabels[item],
                         "({})".format(
                             self.app.copiedCompon.params['name'].val)))
                elif any([item.startswith(op) for op in ('copy', 'remove', 'edit')]):
                    itemLabel = " ".join(
                        (self.contextMenuLabels[item],
                         "({})".format(component.params['name'].val)))
                else:
                    itemLabel = self.contextMenuLabels[item]

                menu.Append(id, itemLabel)
                menu.Bind(wx.EVT_MENU, self.onContextSelect, id=id)

            self.frame.PopupMenu(menu, xy)
            menu.Destroy()  # destroy to avoid mem leak
        else:
            # anywhere but a hotspot is clicked, show this menu
            if self.app.copiedCompon:
                itemLabel = " ".join(
                    (_translate('paste'),
                     "({})".format(
                         self.app.copiedCompon.params['name'].val)))
                menu.Append(wx.ID_ANY, itemLabel)
                menu.Bind(wx.EVT_MENU, self.pasteCompon, id=wx.ID_ANY)

                self.frame.PopupMenu(menu, xy)
                menu.Destroy()

    def onContextSelect(self, event):
        """Perform a given action on the component chosen
        """
        op = self.contextItemFromID[event.GetId()]
        component = self._menuComponent
        r = self.routine
        if op == 'edit':
            self.editComponentProperties(component=component)
        elif op == 'copy':
            self.copyCompon(component=component)
        elif op == 'paste above':
            self.pasteCompon(index=r.index(component))
        elif op == 'paste below':
            self.pasteCompon(index=r.index(component) + 1)
        elif op == 'remove':
            r.removeComponent(component)
            self.frame.addToUndoStack(
                "REMOVE `%s` from Routine" % component.params['name'].val)
            self.frame.exp.namespace.remove(component.params['name'].val)
        elif op.startswith('move'):
            lastLoc = r.index(component)
            r.remove(component)
            if op == 'move to top':
                r.insert(0, component)
            if op == 'move up':
                r.insert(lastLoc - 1, component)
            if op == 'move down':
                r.insert(lastLoc + 1, component)
            if op == 'move to bottom':
                r.append(component)
            self.frame.addToUndoStack("MOVED `%s`" %
                                      component.params['name'].val)
        self.redrawRoutine()
        self._menuComponent = None

    def OnPaint(self, event):
        # Create a buffered paint DC.  It will create the real
        # wx.PaintDC and then blit the bitmap to it when dc is
        # deleted.
        dc = wx.GCDC(wx.BufferedPaintDC(self))
        # we need to clear the dc BEFORE calling PrepareDC
        bg = wx.Brush(self.GetBackgroundColour())
        dc.SetBackground(bg)
        dc.Clear()
        # use PrepareDC to set position correctly
        self.PrepareDC(dc)
        # create a clipping rect from our position and size
        # and the Update Region
        xv, yv = self.GetViewStart()
        dx, dy = self.GetScrollPixelsPerUnit()
        x, y = (xv * dx, yv * dy)
        rgn = self.GetUpdateRegion()
        rgn.Offset(x, y)
        r = rgn.GetBox()
        # draw to the dc using the calculated clipping rect
        self.pdc.DrawToDCClipped(dc, r)

    def redrawRoutine(self):
        self.pdc.Clear()  # clear the screen
        self.pdc.RemoveAll()  # clear all objects (icon buttons)

        self.SetBackgroundColour(colors.app['tab_bg'])
        # work out where the component names and icons should be from name
        # lengths
        self.setFontSize(self.fontBaseSize // self.dpi, self.pdc)
        longest = 0
        w = 50
        for comp in self.routine:
            name = comp.params['name'].val
            if len(name) > longest:
                longest = len(name)
                w = self.GetFullTextExtent(name)[0]
        self.timeXpos = w + (50, 50, 90)[self.drawSize]

        # separate components according to whether they are drawn in separate
        # row
        rowComponents = []
        staticCompons = []
        for n, component in enumerate(self.routine):
            if component.type == 'Static':
                staticCompons.append(component)
            else:
                rowComponents.append(component)

        # draw static, time grid, normal (row) comp:
        yPos = self.yPosTop
        yPosBottom = yPos + len(rowComponents) * self.componentStep
        # draw any Static Components first (below the grid)
        for component in staticCompons:
            bottom = max(yPosBottom, self.GetSize()[1])
            self.drawStatic(self.pdc, component, yPos, bottom)
        self.drawTimeGrid(self.pdc, yPos, yPosBottom)
        # normal components, one per row
        for component in rowComponents:
            self.drawComponent(self.pdc, component, yPos)
            yPos += self.componentStep

        # the 50 allows space for labels below the time axis
        self.SetVirtualSize((int(self.maxWidth), yPos + 50))
        self.Refresh()  # refresh the visible window after drawing (OnPaint)
        #self.scroller.Resize()

    def getMaxTime(self):
        """Return the max time to be drawn in the window
        """
        maxTime, nonSlip = self.routine.getMaxTime()
        if self.routine.hasOnlyStaticComp():
            maxTime = int(maxTime) + 1.0

        return maxTime

    def drawTimeGrid(self, dc, yPosTop, yPosBottom, labelAbove=True):
        """Draws the grid of lines and labels the time axes
        """
        yPosTop = int(yPosTop)  # explicit type conversion to `int`
        yPosBottom = int(yPosBottom)

        tMax = self.getMaxTime() * 1.1
        xScale = self.getSecsPerPixel()
        xSt = self.timeXposStart
        xEnd = self.timeXposEnd

        # dc.SetId(wx.NewIdRef())
        dc.SetPen(wx.Pen(colors.app['rt_timegrid']))
        dc.SetTextForeground(wx.Colour(colors.app['rt_timegrid']))

        # draw horizontal lines on top and bottom
        dc.DrawLine(
            x1=int(xSt),
            y1=yPosTop,
            x2=int(xEnd),
            y2=yPosTop)
        dc.DrawLine(
            x1=int(xSt),
            y1=yPosBottom,
            x2=int(xEnd),
            y2=yPosBottom)

        # draw vertical time points
        # gives roughly 1/10 the width, but in rounded to base 10 of
        # 0.1,1,10...
        unitSize = 10 ** numpy.ceil(numpy.log10(tMax * 0.8)) / 10.0
        if tMax / unitSize < 3:
            # gives units of 2 (0.2,2,20)
            unitSize = 10 ** numpy.ceil(numpy.log10(tMax * 0.8)) / 50.0
        elif tMax / unitSize < 6:
            # gives units of 5 (0.5,5,50)
            unitSize = 10 ** numpy.ceil(numpy.log10(tMax * 0.8)) / 20.0
        for lineN in range(int(numpy.floor((tMax / unitSize)))):
            # vertical line:
            dc.DrawLine(int(xSt + lineN * unitSize / xScale),
                        yPosTop - 4,
                        int(xSt + lineN * unitSize / xScale),
                        yPosBottom + 4)
            # label above:
            dc.DrawText('%.2g' % (lineN * unitSize),
                        int(xSt + lineN * unitSize / xScale - 4),
                        yPosTop - 30)
            if yPosBottom > 300:
                # if bottom of grid is far away then draw labels here too
                dc.DrawText('%.2g' % (lineN * unitSize),
                            int(xSt + lineN * unitSize / xScale - 4),
                            yPosBottom + 10)
        # add a label
        self.setFontSize(self.fontBaseSize // self.dpi, dc)
        # y is y-half height of text
        dc.DrawText('t (sec)',
                    int(xEnd + 5),
                    yPosTop - self.GetFullTextExtent('t')[1] // 2)
        # or draw bottom labels only if scrolling is turned on, virtual size >
        # available size?
        if yPosBottom > 300:
            # if bottom of grid is far away then draw labels there too
            # y is y-half height of text
            dc.DrawText('t (sec)',
                        int(xEnd + 5),
                        yPosBottom - self.GetFullTextExtent('t')[1] // 2)
        dc.SetTextForeground(colors.app['text'])

    def setFontSize(self, size, dc):
        font = self.GetFont()
        font.SetPointSize(size)
        dc.SetFont(font)
        self.SetFont(font)

    def drawStatic(self, dc, component, yPosTop, yPosBottom):
        """draw a static (ISI) component box"""

        # type conversion to `int`
        yPosTop = int(yPosTop)
        yPosBottom = int(yPosBottom)

        # set an id for the region of this component (so it can
        # act as a button). see if we created this already.
        id = None
        for key in self.componentFromID:
            if self.componentFromID[key] == component:
                id = key
        if not id:  # then create one and add to the dict
            id = wx.NewIdRef()
            self.componentFromID[id] = component
        dc.SetId(id)
        # deduce start and stop times if possible
        startTime, duration, nonSlipSafe = component.getStartAndDuration()
        # ensure static comps are clickable (even if $code start or duration)
        unknownTiming = False
        if startTime is None:
            startTime = 0
            unknownTiming = True
        if duration is None:
            duration = 0  # minimal extent ensured below
            unknownTiming = True
        # calculate rectangle for component
        xScale = self.getSecsPerPixel()

        if component.params['disabled'].val:
            dc.SetBrush(wx.Brush(colors.app['rt_static_disabled']))
            dc.SetPen(wx.Pen(colors.app['rt_static_disabled']))

        else:
            dc.SetBrush(wx.Brush(colors.app['rt_static']))
            dc.SetPen(wx.Pen(colors.app['rt_static']))

        xSt = self.timeXposStart + startTime // xScale
        w = duration // xScale + 1  # +1 b/c border alpha=0 in dc.SetPen
        w = max(min(w, 10000), 2)  # ensure 2..10000 pixels
        h = yPosBottom - yPosTop
        # name label, position:
        name = component.params['name'].val  # "ISI"
        if unknownTiming:
            # flag it as not literally represented in time, e.g., $code
            # duration
            name += ' ???'
        nameW, nameH = self.GetFullTextExtent(name)[0:2]
        x = xSt + w // 2
        staticLabelTop = (0, 50, 60)[self.drawSize]
        y = staticLabelTop - nameH * 3
        fullRect = wx.Rect(x - 20, y, nameW, nameH)
        # draw the rectangle, draw text on top:
        dc.DrawRectangle(xSt, yPosTop - nameH * 4, w, h + nameH * 5)
        dc.DrawText(name, x - nameW // 2, y)
        # update bounds to include time bar
        fullRect.Union(wx.Rect(xSt, yPosTop, w, h))
        dc.SetIdBounds(id, fullRect)

    def drawComponent(self, dc, component, yPos):
        """Draw the timing of one component on the timeline"""
        # set an id for the region of this component (so it
        # can act as a button). see if we created this already

        yPos = int(yPos)  # explicit type conversion

        id = None
        for key in self.componentFromID:
            if self.componentFromID[key] == component:
                id = key
        if not id:  # then create one and add to the dict
            id = wx.NewIdRef()
            self.componentFromID[id] = component
        dc.SetId(id)

        iconYOffset = (6, 6, 0)[self.drawSize]
        # get default icon and bar color
        thisIcon = icons.ComponentIcon(component, size=self.iconSize).bitmap
        thisColor = colors.app['rt_comp']
        thisStyle = wx.BRUSHSTYLE_SOLID

        # check True/False on ForceEndRoutine
        if 'forceEndRoutine' in component.params:
            if component.params['forceEndRoutine'].val:
                thisColor = colors.app['rt_comp_force']
        # check True/False on ForceEndRoutineOnPress
        if 'forceEndRoutineOnPress' in component.params:
            if component.params['forceEndRoutineOnPress'].val in ['any click', 'correct click', 'valid click']:
                thisColor = colors.app['rt_comp_force']
        # check True aliases on EndRoutineOn
        if 'endRoutineOn' in component.params:
            if component.params['endRoutineOn'].val in ['look at', 'look away']:
                thisColor = colors.app['rt_comp_force']
        # grey bar if comp is disabled
        if component.params['disabled'].val:
            thisIcon = thisIcon.ConvertToDisabled()
            thisColor = colors.app['rt_comp_disabled']

        dc.DrawBitmap(thisIcon, self.iconXpos, yPos + iconYOffset, True)
        fullRect = wx.Rect(
            int(self.iconXpos),
            yPos,
            thisIcon.GetWidth(),
            thisIcon.GetHeight())

        self.setFontSize(self.fontBaseSize // self.dpi, dc)

        name = component.params['name'].val
        # get size based on text
        w, h = self.GetFullTextExtent(name)[0:2]
        if w > self.iconXpos - self.dpi // 5:
            # If width is greater than space available, split word at point calculated by average letter width
            maxLen = int(
                (self.iconXpos - self.GetFullTextExtent("...")[0] - self.dpi / 5)
                / (w / len(name))
            )
            splitAt = maxLen // 2
            name = name[:splitAt] + "..." + name[-splitAt:]
            w = self.iconXpos - self.dpi // 5

        # draw text
        # + x position of icon (left side)
        # - half width of icon (including whitespace around it)
        # - FULL width of text
        # + slight adjustment for whitespace
        x = self.iconXpos - thisIcon.GetWidth() / 2 - w + thisIcon.GetWidth() / 3
        _adjust = (5, 5, -2)[self.drawSize]
        y = yPos + thisIcon.GetHeight() // 2 - h // 2 + _adjust
        dc.DrawText(name, int(x), y)
        fullRect.Union(
            wx.Rect(int(x - 20), y, w, h))

        # deduce start and stop times if possible
        startTime, duration, nonSlipSafe = component.getStartAndDuration()
        # draw entries on timeline (if they have some time definition)
        if duration is not None:
            # then we can draw a sensible time bar!
            thisPen = wx.Pen(thisColor, style=wx.TRANSPARENT)
            thisBrush = wx.Brush(thisColor, style=thisStyle)
            dc.SetPen(thisPen)
            dc.SetBrush(thisBrush)
            # If there's a fixed end time and no start time, start 20px before 0
            if ('stopType' in component.params) and ('startType' in component.params) and (
                    component.params['stopType'].val in ('time (s)', 'duration (s)')
                    and component.params['startType'].val in ('time (s)')
                    and startTime is None
            ):
                startTime = -20 * self.getSecsPerPixel()
                duration += 20 * self.getSecsPerPixel()
                # thisBrush.SetStyle(wx.BRUSHSTYLE_BDIAGONAL_HATCH)
                # dc.SetBrush(thisBrush)

            if startTime is not None:
                xScale = self.getSecsPerPixel()
                yOffset = (3.5, 3.5, 0.5)[self.drawSize]
                h = self.componentStep // (4, 3.25, 2.5)[self.drawSize]
                xSt = self.timeXposStart + startTime // xScale
                w = duration // xScale + 1
                if w > 10000:
                    w = 10000  # limit width to 10000 pixels!
                if w < 2:
                    w = 2  # make sure at least one pixel shows
                dc.DrawRectangle(xSt, int(y + yOffset), w, h)
                # update bounds to include time bar
                fullRect.Union(wx.Rect(xSt, int(y + yOffset), w, h))
        dc.SetIdBounds(id, fullRect)

    def copyCompon(self, event=None, component=None):
        """This is easy - just take a copy of the component into memory
        """
        self.app.copiedCompon = component.copy()

    def pasteCompon(self, event=None, component=None, index=None):
        # Alias None for component stored in app
        if component is None and self.app.copiedCompon:
            component = self.app.copiedCompon
        # Fail if nothing copied
        if component is None:
            return -1
        exp = self.frame.exp
        origName = component.params['name'].val
        defaultName = exp.namespace.makeValid(origName)
        msg = _translate('New name for copy of "%(copied)s"?  [%(default)s]')
        vals = {'copied': origName, 'default': defaultName}
        message = msg % vals
        dlg = wx.TextEntryDialog(self, message=message,
                                 caption=_translate('Paste Component'))
        if dlg.ShowModal() == wx.ID_OK:
            # Get new name
            newName = dlg.GetValue()
            if not newName:
                newName = defaultName
            newName = exp.namespace.makeValid(newName)
            # Create copy of component with new references
            newCompon = component.copy(
                exp=exp,
                parentName=self.routine.name,
                name=newName
            )
            # Add to routine
            if index is None:
                self.routine.addComponent(newCompon)
            else:
                self.routine.insertComponent(index, newCompon)
            self.frame.exp.namespace.user.append(newName)
            # could do redrawRoutines but would be slower?
            self.redrawRoutine()
            self.frame.addToUndoStack("PASTE Component `%s`" % newName)
        dlg.Destroy()

    def editComponentProperties(self, event=None, component=None):
        # we got here from a wx.button press (rather than our own drawn icons)
        if event:
            componentName = event.EventObject.GetName()
            component = self.routine.getComponentFromName(componentName)
        # does this component have a help page?
        if hasattr(component, 'url'):
            helpUrl = component.url
        else:
            helpUrl = None
        old_name = component.params['name'].val
        old_disabled = component.params['disabled'].val
        # check current timing settings of component (if it changes we
        # need to update views)
        initialTimings = component.getStartAndDuration()
        if 'forceEndRoutine' in component.params \
                or 'forceEndRoutineOnPress' in component.params:
            # If component can force end routine, check if it did before
            initialForce = [component.params[key].val
                            for key in ['forceEndRoutine', 'forceEndRoutineOnPress']
                            if key in component.params]
        else:
            initialForce = False
        # create the dialog
        if hasattr(component, 'type') and component.type.lower() == 'code':
            _Dlg = DlgCodeComponentProperties
        else:
            _Dlg = DlgComponentProperties
        dlg = _Dlg(frame=self.frame,
                   element=component,
                   experiment=self.frame.exp, editing=True)
        if dlg.OK:
            # Redraw if force end routine has changed
            if any(key in component.params for key in ['forceEndRoutine', 'forceEndRoutineOnPress', 'endRoutineOn']):
                newForce = [component.params[key].val
                            for key in ['forceEndRoutine', 'forceEndRoutineOnPress', 'endRoutineOn']
                            if key in component.params]
                if initialForce != newForce:
                    self.redrawRoutine()  # need to refresh timings section
                    self.Refresh()  # then redraw visible
                    self.frame.flowPanel.draw()
            # Redraw if timings have changed
            if component.getStartAndDuration() != initialTimings:
                self.redrawRoutine()  # need to refresh timings section
                self.Refresh()  # then redraw visible
                self.frame.flowPanel.draw()
                # self.frame.flowPanel.Refresh()
            elif component.params['name'].val != old_name:
                self.redrawRoutine()  # need to refresh name
            elif component.params['disabled'].val != old_disabled:
                self.redrawRoutine()  # need to refresh color
            self.frame.exp.namespace.remove(old_name)
            self.frame.exp.namespace.add(component.params['name'].val)
            self.frame.addToUndoStack("EDIT `%s`" %
                                      component.params['name'].val)

    def getSecsPerPixel(self):
        pixels = float(self.timeXposEnd - self.timeXposStart)
        return self.getMaxTime() / pixels


class StandaloneRoutineCanvas(scrolledpanel.ScrolledPanel, handlers.ThemeMixin):
    def __init__(self, parent, routine=None):
        # Init super
        scrolledpanel.ScrolledPanel.__init__(
            self, parent,
            style=wx.BORDER_NONE)
        # Store basics
        self.frame = parent.frame
        self.app = self.frame.app
        self.dpi = self.app.dpi
        self.routine = routine
        self.helpUrl = self.routine.url
        self.params = routine.params
        # Setup sizer
        self.sizer = wx.BoxSizer(wx.VERTICAL)
        self.SetSizer(self.sizer)
        # Setup categ notebook
        self.ctrls = ParamNotebook(self, experiment=self.frame.exp, element=routine)
        self.paramCtrls = self.ctrls.paramCtrls
        self.sizer.Add(self.ctrls, border=12, proportion=1, flag=wx.ALIGN_CENTER | wx.TOP)
        # Make buttons
        self.btnsSizer = wx.BoxSizer(wx.HORIZONTAL)
        self.helpBtn = wx.Button(self, id=wx.ID_HELP, label=_translate("Help"))
        self.helpBtn.Bind(wx.EVT_BUTTON, self.onHelp)
        self.btnsSizer.Add(self.helpBtn, border=6, flag=wx.ALL | wx.EXPAND)
        self.btnsSizer.AddStretchSpacer(1)
        # Add validator stuff
        self.warnings = WarningManager(self)
        self.sizer.Add(self.warnings.output, border=3, flag=wx.EXPAND | wx.ALL)
        # Add buttons to sizer
        self.sizer.Add(self.btnsSizer, border=3, proportion=0, flag=wx.EXPAND | wx.ALL)
        # Style
        self._applyAppTheme()
        self.SetupScrolling(scroll_y=True)

    def updateExperiment(self, evt=None):
        """Update this routine's saved parameters to what is currently entered"""
        # Get params in correct formats
        self.routine.params = self.ctrls.getParams()
        # Duplicate routine list and iterate through to find this one
        routines = self.frame.exp.routines.copy()
        for name, routine in routines.items():
            if routine == self.routine:
                # Update the routine dict keys to use the current name for this routine
                self.frame.exp.routines[self.routine.params['name'].val] = self.frame.exp.routines.pop(name)
        # Redraw the flow panel
        self.frame.flowPanel.draw()
        # Rename this page
        page = self.frame.routinePanel.GetPageIndex(self)
        self.frame.routinePanel.SetPageText(page, self.routine.params['name'].val)
        # Update save button
        self.frame.setIsModified(True)

    def onHelp(self, event=None):
        """Uses self.app.followLink() to self.helpUrl
        """
        self.app.followLink(url=self.helpUrl)

    def Validate(self, *args, **kwargs):
        return self.ctrls.Validate()


class ComponentsPanel(scrolledpanel.ScrolledPanel, handlers.ThemeMixin):
    """Panel containing buttons for each component, sorted by category"""

    class CategoryButton(wx.ToggleButton, handlers.ThemeMixin, HoverMixin):
        """Button to show/hide a category of components"""
        def __init__(self, parent, name, cat):
            if sys.platform == 'darwin':
                label = name  # on macOS the wx.BU_LEFT flag has no effect
            else:
                label = "   "+name
            # Initialise button
            wx.ToggleButton.__init__(self, parent,
                                     label=label, size=(-1, 24),
                                     style= wx.BORDER_NONE | wx.BU_LEFT)
            self.parent = parent
            # Link to category of buttons
            self.menu = self.parent.catSizers[cat]
            # # Set own sizer
            # self.sizer = wx.GridSizer(wx.HORIZONTAL)
            # self.SetSizer(self.sizer)
            # # Add icon
            # self.icon = wx.StaticText(parent=self, label="DOWN")
            # self.sizer.Add(self.icon, border=5, flag=wx.ALL | wx.ALIGN_RIGHT)
            # Default states to false
            self.state = False
            self.hover = False
            # Bind toggle function
            self.Bind(wx.EVT_TOGGLEBUTTON, self.ToggleMenu)
            # Bind hover functions
            self.SetupHover()

        def ToggleMenu(self, event):
            # If triggered manually with a bool, treat that as a substitute for event selection
            if isinstance(event, bool):
                state = event
            else:
                state = event.GetSelection()
            self.SetValue(state)
            if state:
                # If state is show, then show all non-hidden components
                for btn in self.menu.GetChildren():
                    btn = btn.GetWindow()
                    if isinstance(btn, ComponentsPanel.ComponentButton):
                        comp = btn.component
                    elif isinstance(btn, ComponentsPanel.RoutineButton):
                        comp = btn.routine
                    else:
                        return
                    # Work out if it should be shown based on filter
                    cond = True
                    if self.parent.filter == 'Any':
                        cond = True
                    elif self.parent.filter == 'Both':
                        cond = 'PsychoJS' in comp.targets and 'PsychoPy' in comp.targets
                    elif self.parent.filter in ['PsychoPy', 'PsychoJS']:
                        cond = self.parent.filter in comp.targets
                    # Always hide if hidden by prefs
                    if comp.__name__ in prefs.builder['hiddenComponents'] + alwaysHidden:
                        cond = False
                    btn.Show(cond)
                # # Update icon
                # self.icon.SetLabelText(chr(int("1401", 16)))
            else:
                # If state is hide, hide all components
                self.menu.ShowItems(False)
                # # Update icon
                # self.icon.SetLabelText(chr(int("140A", 16)))
            # Do layout
            self.parent.Layout()
            self.parent.SetupScrolling()
            # Restyle
            self.OnHover()

        def _applyAppTheme(self):
            """Apply app theme to this button"""
            self.OnHover()

    class ComponentButton(wx.Button, handlers.ThemeMixin):
        """Button to open component parameters dialog"""
        def __init__(self, parent, name, comp, cat):
            self.parent = parent
            self.component = comp
            self.category = cat
            # Get a shorter, title case version of component name
            label = name
            for redundant in ['component', 'Component', "ButtonBox"]:
                label = label.replace(redundant, "")
            label = prettyname(label, wrap=10)
            # Make button
            wx.Button.__init__(self, parent, wx.ID_ANY,
                               label=label, name=name,
                               size=(68, 68+12*label.count("\n")),
                               style=wx.NO_BORDER)
            self.SetToolTip(wx.ToolTip(comp.tooltip or name))
            # Style
            self._applyAppTheme()
            # Bind to functions
            self.Bind(wx.EVT_BUTTON, self.onClick)
            self.Bind(wx.EVT_RIGHT_DOWN, self.onRightClick)

        def onClick(self, evt=None, timeout=None):
            """Called when a component button is clicked on.
            """
            routine = self.parent.frame.routinePanel.getCurrentRoutine()
            if routine is None:
                if timeout is not None:  # just return, we're testing the UI
                    return
                # Show a message telling the user there is no routine in the
                # experiment, making adding a component pointless until they do
                # so.
                dlg = wx.MessageDialog(
                    self,
                    _translate(
                        "Cannot add component, experiment has no routines."),
                    _translate("Error"),
                    wx.OK | wx.ICON_ERROR | wx.CENTRE)
                dlg.ShowModal()
                dlg.Destroy()
                return

            page = self.parent.frame.routinePanel.getCurrentPage()
            comp = self.component(
                parentName=routine.name,
                exp=self.parent.frame.exp)

            # does this component have a help page?
            if hasattr(comp, 'url'):
                helpUrl = comp.url
            else:
                helpUrl = None
            # create component template
            if comp.type == 'Code':
                _Dlg = DlgCodeComponentProperties
            else:
                _Dlg = DlgComponentProperties
            dlg = _Dlg(frame=self.parent.frame,
                       element=comp,
                       experiment=self.parent.frame.exp,
                       timeout=timeout)

            if dlg.OK:
                # Add to the actual routine
                routine.addComponent(comp)
                namespace = self.parent.frame.exp.namespace
                desiredName = comp.params['name'].val
                name = comp.params['name'].val = namespace.makeValid(desiredName)
                namespace.add(name)
                # update the routine's view with the new component too
                page.redrawRoutine()
                self.parent.frame.addToUndoStack(
                    "ADD `%s` to `%s`" % (name, routine.name))
            return True

        def onRightClick(self, evt):
            """
            Defines rightclick behavior within builder view's
            components panel
            """
            # Make menu
            menu = wx.Menu()
            if self.component.__name__ in self.parent.favorites:
                # If is in favs
                msg = "Remove from favorites"
                fun = self.removeFromFavorites
            else:
                # If is not in favs
                msg = "Add to favorites"
                fun = self.addToFavorites
            btn = menu.Append(wx.ID_ANY, _localized[msg])
            menu.Bind(wx.EVT_MENU, fun, btn)
            # Show as popup
            self.PopupMenu(menu, evt.GetPosition())
            # Destroy to avoid mem leak
            menu.Destroy()

        def addToFavorites(self, evt):
            self.parent.addToFavorites(self.component)

        def removeFromFavorites(self, evt):
            self.parent.removeFromFavorites(self)

        def _applyAppTheme(self):
            # Set colors
            self.SetForegroundColour(colors.app['text'])
            self.SetBackgroundColour(colors.app['panel_bg'])
            # Set bitmap
            icon = icons.ComponentIcon(self.component, size=48)
            if hasattr(self.component, "beta") and self.component.beta:
                icon = icon.beta
            else:
                icon = icon.bitmap
            self.SetBitmap(icon)
            self.SetBitmapCurrent(icon)
            self.SetBitmapPressed(icon)
            self.SetBitmapFocus(icon)
            self.SetBitmapPosition(wx.TOP)
            # Refresh
            self.Refresh()

    class RoutineButton(wx.Button, handlers.ThemeMixin):
        """Button to open component parameters dialog"""
        def __init__(self, parent, name, rt, cat):
            self.parent = parent
            self.routine = rt
            self.category = cat
            # Get a shorter, title case version of routine name
            label = name
            for redundant in ['routine', 'Routine', "ButtonBox"]:
                label = label.replace(redundant, "")
            label = prettyname(label, wrap=10)
            # Make button
            wx.Button.__init__(self, parent, wx.ID_ANY,
                               label=label, name=name,
                               size=(68, 68+12*label.count("\n")),
                               style=wx.NO_BORDER)
            self.SetToolTip(wx.ToolTip(rt.tooltip or name))
            # Style
            self._applyAppTheme()
            # Bind to functions
            self.Bind(wx.EVT_BUTTON, self.onClick)
            self.Bind(wx.EVT_RIGHT_DOWN, self.onRightClick)

        def onClick(self, evt=None, timeout=None):
            # Make a routine instance
            comp = self.routine(exp=self.parent.frame.exp)
            # Add to the actual routine
            exp = self.parent.frame.exp
            namespace = exp.namespace
            name = comp.params['name'].val = namespace.makeValid(
                comp.params['name'].val)
            namespace.add(name)
            exp.addStandaloneRoutine(name, comp)
            # update the routine's view with the new routine too
            self.parent.frame.addToUndoStack(
                "ADD `%s` to `%s`" % (name, exp.name))
            # Add a routine page
            notebook = self.parent.frame.routinePanel
            notebook.addRoutinePage(name, comp)
            notebook.setCurrentRoutine(comp)

        def onRightClick(self, evt):
            """
            Defines rightclick behavior within builder view's
            routines panel
            """
            return

        def addToFavorites(self, evt):
            self.parent.addToFavorites(self.routine)

        def removeFromFavorites(self, evt):
            self.parent.removeFromFavorites(self)

        def _applyAppTheme(self):
            # Set colors
            self.SetForegroundColour(colors.app['text'])
            self.SetBackgroundColour(colors.app['panel_bg'])
            # Set bitmap
            icon = icons.ComponentIcon(self.routine, size=48)
            if hasattr(self.routine, "beta") and self.routine.beta:
                icon = icon.beta
            else:
                icon = icon.bitmap
            self.SetBitmap(icon)
            self.SetBitmapCurrent(icon)
            self.SetBitmapPressed(icon)
            self.SetBitmapFocus(icon)
            self.SetBitmapPosition(wx.TOP)
            # Refresh
            self.Refresh()

    class FilterDialog(wx.Dialog, handlers.ThemeMixin):
        def __init__(self, parent, size=(200, 300)):
            wx.Dialog.__init__(self, parent, size=size)
            self.parent = parent
            # Setup sizer
            self.border = wx.BoxSizer(wx.VERTICAL)
            self.SetSizer(self.border)
            self.sizer = wx.BoxSizer(wx.VERTICAL)
            self.border.Add(self.sizer, border=6, proportion=1, flag=wx.ALL | wx.EXPAND)
            # Label
            self.label = wx.StaticText(self, label="Show components which \nwork with...")
            self.sizer.Add(self.label, border=6, flag=wx.ALL | wx.EXPAND)
            # Control
            self.viewCtrl = ToggleButtonArray(self,
                                              labels=("PsychoPy (local)", "PsychoJS (online)", "Both", "Any"),
                                              values=("PsychoPy", "PsychoJS", "Both", "Any"),
                                              multi=False, ori=wx.VERTICAL)
            self.viewCtrl.Bind(wx.EVT_CHOICE, self.onChange)
            self.sizer.Add(self.viewCtrl, border=6, flag=wx.ALL | wx.EXPAND)
            self.viewCtrl.SetValue(prefs.builder['componentFilter'])
            # OK
            self.OKbtn = wx.Button(self, id=wx.ID_OK, label=_translate("OK"))
            self.SetAffirmativeId(wx.ID_OK)
            self.border.Add(self.OKbtn, border=6, flag=wx.ALL | wx.ALIGN_RIGHT)

            self.Layout()
            self._applyAppTheme()

        def GetValue(self):
            return self.viewCtrl.GetValue()

        def onChange(self, evt=None):
            self.parent.filter = prefs.builder['componentFilter'] = self.GetValue()
            prefs.saveUserPrefs()
            self.parent.Refresh()

    def __init__(self, frame, id=-1):
        """A panel that displays available components.
        """
        self.frame = frame
        self.app = frame.app
        self.dpi = self.app.dpi
        self.prefs = self.app.prefs
        panelWidth = 3 * (68 + 12) + 12 + 12
        scrolledpanel.ScrolledPanel.__init__(self,
                                             frame,
                                             id,
                                             size=(panelWidth, 10 * self.dpi),
                                             style=wx.BORDER_NONE)
        # Get filter from prefs
        self.filter = prefs.builder['componentFilter']
        # Setup sizer
        self.sizer = wx.BoxSizer(wx.VERTICAL)
        self.SetSizer(self.sizer)
        # Add filter button
        self.filterBtn = wx.Button(self, size=(24, 24), style=wx.BORDER_NONE)
        self.sizer.Add(self.filterBtn, border=0, flag=wx.ALL | wx.ALIGN_RIGHT)
        self.filterBtn.Bind(wx.EVT_BUTTON, self.onFilterBtn)
        # Get components
        self.components = experiment.getAllComponents(
            self.app.prefs.builder['componentsFolders'])
        del self.components['SettingsComponent']
        self.routines = experiment.getAllStandaloneRoutines()
        # Get categories
        self.categories = getAllCategories(
            self.app.prefs.builder['componentsFolders'])
        for name, rt in self.routines.items():
            for cat in rt.categories:
                if cat not in self.categories:
                    self.categories.append(cat)
        # Get favorites
        self.faveThreshold = 20
        self.faveLevels = self.prefs.appDataCfg['builder']['favComponents']
        self.favorites = []
        for comp in self.components:
            # Add component to favorite levels with a score of 0 if it's not already present
            if comp not in self.faveLevels:
                self.faveLevels[comp] = 0
            # Mark as a favorite if it exceeds a threshold
            if self.faveLevels[comp] > self.faveThreshold:
                self.favorites.append(comp)
        # Fill in gaps in favorites with defaults
        faveDefaults = ['ImageComponent', 'KeyboardComponent', 'SoundComponent',
                        'TextComponent', 'MouseComponent', 'SliderComponent']
        while len(self.favorites) < 6:
            thisDef = faveDefaults.pop(0)
            if thisDef not in self.favorites:
                self.favorites.append(thisDef)
        # Make a sizer and label for each category
        self.catSizers = {cat: wx.WrapSizer(orient=wx.HORIZONTAL) for cat in self.categories}
        self.catLabels = {cat: self.CategoryButton(self, name=_translate(str(cat)), cat=str(cat)) for cat in self.categories}
        for cat in self.categories:
            self.sizer.Add(self.catLabels[cat], border=3, flag=wx.BOTTOM | wx.EXPAND)
            self.sizer.Add(self.catSizers[cat], border=6, flag=wx.ALL | wx.ALIGN_CENTER)
        # Make a button for each component
        self.compButtons = []
        for name, comp in self.components.items():
            for cat in comp.categories:  # make one button for each category
                self.compButtons.append(
                    self.ComponentButton(self, name, comp, cat)
                )
            if name in self.favorites:
                self.compButtons.append(
                    self.ComponentButton(self, name, comp, "Favorites")
                )
        # Add component buttons to category sizers
        for btn in self.compButtons:
            self.catSizers[btn.category].Add(btn, border=3, flag=wx.ALL)
        # Make a button for each routine
        self.rtButtons = []
        for name, rt in self.routines.items():
            for cat in rt.categories:  # make one button for each category
                self.rtButtons.append(
                    self.RoutineButton(self, name, rt, cat)
                )
            if name in self.favorites:
                self.rtButtons.append(
                    self.RoutineButton(self, name, rt, "Favorites")
                )
        # Add component buttons to category sizers
        for btn in self.rtButtons:
            self.catSizers[btn.category].Add(btn, border=3, flag=wx.ALL)
        # Show favourites on startup
        self.catLabels['Favorites'].ToggleMenu(True)
        # Do sizing
        self.Fit()
        # double buffered better rendering except if retina
        self.SetDoubleBuffered(not self.frame.isRetina)

    def _applyAppTheme(self, target=None):
        # Style component panel
        self.SetForegroundColour(colors.app['text'])
        self.SetBackgroundColour(colors.app['panel_bg'])
        # Style category labels
        for lbl in self.catLabels:
            self.catLabels[lbl].SetForegroundColour(colors.app['text'])
        # Style filter button
        self.filterBtn.SetBackgroundColour(colors.app['panel_bg'])
        icon = icons.ButtonIcon("filter", size=16).bitmap
        self.filterBtn.SetBitmap(icon)
        self.filterBtn.SetBitmapCurrent(icon)
        self.filterBtn.SetBitmapPressed(icon)
        self.filterBtn.SetBitmapFocus(icon)

    def addToFavorites(self, comp):
        name = comp.__name__
        # Mark component as a favorite
        self.faveLevels[name] = self.faveThreshold + 1
        self.favorites.append(name)
        # Add button to favorites menu
        btn = self.ComponentButton(self, name, comp, "Favorites")
        self.compButtons.append(btn)
        self.catSizers['Favorites'].Add(btn, border=3, flag=wx.ALL)
        # Do sizing
        self.Layout()

    def removeFromFavorites(self, button):
        comp = button.component
        name = comp.__name__
        # Skip if component isn't in favorites
        if name not in self.favorites:
            return
        # Unmark component as favorite
        self.faveLevels[name] = 0
        self.favorites.remove(name)
        # Remove button from favorites menu
        button.Hide()
        # Do sizing
        self.Layout()

    def enableComponents(self, enable=True):
        for button in self.compButtons:
            button.Enable(enable)
        self.Update()

    def Refresh(self, eraseBackground=True, rect=None):
        wx.Window.Refresh(self, eraseBackground, rect)
        # Get view value(s)
        if prefs.builder['componentFilter'] == "Both":
            view = ["PsychoPy", "PsychoJS"]
        elif prefs.builder['componentFilter'] == "Any":
            view = []
        else:
            view = [prefs.builder['componentFilter']]
        # Toggle all categories so they refresh
        for btn in self.catLabels.values():
            btn.ToggleMenu(btn.GetValue())
        # If every button in a category is hidden, hide the category
        for cat, btn in self.catLabels.items():
            empty = True
            for child in self.catSizers[cat].Children:
                if isinstance(child.Window, self.ComponentButton):
                    name = child.Window.component.__name__
                elif isinstance(child.Window, self.RoutineButton):
                    name = child.Window.routine.__name__
                else:
                    name = ""
                if name not in prefs.builder['hiddenComponents'] + alwaysHidden:
                    empty = False
            btn.Show(not empty)
        # Do sizing
        self.Layout()
        self.SetupScrolling()

    def onFilterBtn(self, evt=None):
        dlg = self.FilterDialog(self)
        dlg.ShowModal()


class ReadmeFrame(wx.Frame, handlers.ThemeMixin):
    """Defines construction of the Readme Frame"""

    def __init__(self, parent, filename=None):
        """
        A frame for presenting/loading/saving readme files
        """
        self.parent = parent
        try:
            title = "%s readme" % (parent.exp.name)
        except AttributeError:
            title = "readme"
        self._fileLastModTime = None
        pos = wx.Point(parent.Position[0] + 80, parent.Position[1] + 80)
        _style = wx.DEFAULT_FRAME_STYLE | wx.FRAME_FLOAT_ON_PARENT
        wx.Frame.__init__(self, parent, title=title,
                          size=(600, 500), pos=pos, style=_style)
        # Setup sizer
        self.sizer = wx.BoxSizer()
        self.SetSizer(self.sizer)

        self.Bind(wx.EVT_CLOSE, self.onClose)
        self.Hide()
        # create icon
        if sys.platform == 'darwin':
            pass  # doesn't work and not necessary - handled by app bundle
        else:
            iconFile = os.path.join(parent.paths['resources'], 'coder.ico')
            if os.path.isfile(iconFile):
                self.SetIcon(wx.Icon(iconFile, wx.BITMAP_TYPE_ICO))
        self.ctrl = utils.MarkdownCtrl(self, file=filename)
        self.sizer.Add(self.ctrl, border=6, proportion=1, flag=wx.ALL | wx.EXPAND)

    def show(self, value=True):
        self.Show()
        self._applyAppTheme()

    def _applyAppTheme(self):
        from psychopy.app.themes import fonts
        self.SetBackgroundColour(fonts.coderTheme.base.backColor)
        self.ctrl.SetBackgroundColour(fonts.coderTheme.base.backColor)
        self.Update()
        self.Refresh()

    def onClose(self, evt=None):
        """
        Defines behavior on close of the Readme Frame
        """
        self.parent.readmeFrame = None
        self.Destroy()

    def makeMenus(self):
        """Produces menus for the Readme Frame"""

        # ---Menus---#000000#FFFFFF-------------------------------------------
        menuBar = wx.MenuBar()
        # ---_file---#000000#FFFFFF-------------------------------------------
        self.fileMenu = wx.Menu()
        menuBar.Append(self.fileMenu, _translate('&File'))
        menu = self.fileMenu
        keys = self.parent.app.keys
        menu.Append(wx.ID_EDIT, _translate("Edit"))
        self.Bind(wx.EVT_MENU, self.fileEdit, id=wx.ID_EDIT)
        menu.Append(wx.ID_CLOSE,
                    _translate("&Close readme\t%s") % keys['close'])
        item = self.Bind(wx.EVT_MENU, self.toggleVisible, id=wx.ID_CLOSE)
        item = menu.Append(-1,
                           _translate("&Toggle readme\t%s") % keys[
                               'toggleReadme'],
                           _translate("Toggle Readme"))
        self.Bind(wx.EVT_MENU, self.toggleVisible, item)
        self.SetMenuBar(menuBar)

    def setFile(self, filename):
        """Sets the readme file found with current builder experiment"""
        self.filename = filename
        self.expName = self.parent.exp.getExpName()
        # check we can read
        if filename is None:  # check if we can write to the directory
            return False
        elif not os.path.exists(filename):
            with open(filename, "w") as f:
                f.write("")
            self.filename = filename
            return False
        elif not os.access(filename, os.R_OK):
            msg = "Found readme file (%s) no read permissions"
            logging.warning(msg % filename)
            return False
        # attempt to open
        try:
            f = codecs.open(filename, 'r', 'utf-8-sig')
        except IOError as err:
            msg = ("Found readme file for %s and appear to have"
                   " permissions, but can't open")
            logging.warning(msg % self.expName)
            logging.warning(err)
            return False
            # attempt to read
        try:
            readmeText = f.read().replace("\r\n", "\n")
        except Exception:
            msg = ("Opened readme file for %s it but failed to read it "
                   "(not text/unicode?)")
            logging.error(msg % self.expName)
            return False
        f.close()
        self._fileLastModTime = os.path.getmtime(filename)
        self.ctrl.setValue(readmeText)
        self.SetTitle("%s readme (%s)" % (self.expName, filename))

    def refresh(self, evt=None):
        if hasattr(self, 'filename'):
            self.setFile(self.filename)

    def fileEdit(self, evt=None):
        self.parent.app.showCoder()
        coder = self.parent.app.coder
        if not self.filename:
            self.parent.updateReadme()
        coder.fileOpen(filename=self.filename)
        # Close README window
        self.Close()

    def fileSave(self, evt=None):
        """Defines save behavior for readme frame"""
        mtime = os.path.getmtime(self.filename)
        if self._fileLastModTime and mtime > self._fileLastModTime:
            logging.warning(
                'readme file has been changed by another program?')
        txt = self.rawText
        with codecs.open(self.filename, 'w', 'utf-8-sig') as f:
            f.write(txt)

    def toggleVisible(self, evt=None):
        """Defines visibility toggle for readme frame"""
        if self.IsShown():
            self.Hide()
        else:
            self.Show()


class FlowPanel(wx.ScrolledWindow, handlers.ThemeMixin):

    def __init__(self, frame, id=-1):
        """A panel that shows how the routines will fit together
        """
        self.frame = frame
        self.app = frame.app
        self.dpi = self.app.dpi
        wx.ScrolledWindow.__init__(self, frame, id, (0, 0),
                                   size=wx.Size(8 * self.dpi, 3 * self.dpi),
                                   style=wx.HSCROLL | wx.VSCROLL | wx.BORDER_NONE)
        self.needUpdate = True
        self.maxWidth = 50 * self.dpi
        self.maxHeight = 2 * self.dpi
        self.mousePos = None
        # if we're adding a loop or routine then add spots to timeline
        # self.drawNearestRoutinePoint = True
        # self.drawNearestLoopPoint = False
        # lists the x-vals of points to draw, eg loop locations:
        self.pointsToDraw = []
        # for flowSize, showLoopInfoInFlow:
        self.appData = self.app.prefs.appData

        # self.SetAutoLayout(True)
        self.SetScrollRate(self.dpi // 4, self.dpi // 4)

        # create a PseudoDC to record our drawing
        self.pdc = PseudoDC()
        if parse_version(wx.__version__) < parse_version('4.0.0a1'):
            self.pdc.DrawRoundedRectangle = self.pdc.DrawRoundedRectangleRect
        self.pen_cache = {}
        self.brush_cache = {}
        # vars for handling mouse clicks
        self.hitradius = 5
        self.dragid = -1
        self.entryPointPosList = []
        self.entryPointIDlist = []
        self.gapsExcluded = []
        # mode can also be 'loopPoint1','loopPoint2','routinePoint'
        self.mode = 'normal'
        self.insertingRoutine = ""

        # for the context menu use the ID of the drawn icon to retrieve
        # the component (loop or routine)
        self.componentFromID = {}
        self.contextMenuLabels = {
            'remove': _translate('remove'),
            'rename': _translate('rename')}
        self.contextMenuItems = ['remove', 'rename']
        self.contextItemFromID = {}
        self.contextIDFromItem = {}
        for item in self.contextMenuItems:
            id = wx.NewIdRef()
            self.contextItemFromID[id] = item
            self.contextIDFromItem[item] = id

        # self.btnInsertRoutine = wx.Button(self,-1,
        #                                  'Insert Routine', pos=(10,10))
        # self.btnInsertLoop = wx.Button(self,-1,'Insert Loop', pos=(10,30))
        labelRoutine = _translate('Insert Routine')
        labelLoop = _translate('Insert Loop')
        btnHeight = 50
        # Create add routine button
        self.btnInsertRoutine = HoverButton(
            self, -1, labelRoutine, pos=(10, 10), size=(120, btnHeight),
            style=wx.BORDER_NONE
        )
        # Create add loop button
        self.btnInsertLoop = HoverButton(
            self, -1, labelLoop, pos=(10, btnHeight+20),
            size=(120, btnHeight),
            style=wx.BORDER_NONE
        )  # spaces give size for CANCEL

        # use self.appData['flowSize'] to index a tuple to get a specific
        # value, eg: (4,6,8)[self.appData['flowSize']]
        self.flowMaxSize = 2  # upper limit on increaseSize

        # bind events
        self.Bind(wx.EVT_MOUSE_EVENTS, self.OnMouse)
        self.Bind(wx.EVT_BUTTON, self.onInsertRoutine, self.btnInsertRoutine)
        self.Bind(wx.EVT_BUTTON, self.setLoopPoint1, self.btnInsertLoop)
        self.Bind(wx.EVT_PAINT, self.OnPaint)

        idClear = wx.NewIdRef()
        self.Bind(wx.EVT_MENU, self.clearMode, id=idClear)
        aTable = wx.AcceleratorTable([
            (wx.ACCEL_NORMAL, wx.WXK_ESCAPE, idClear)
        ])
        self.SetAcceleratorTable(aTable)

        # double buffered better rendering except if retina
        self.SetDoubleBuffered(not self.frame.isRetina)

    def _applyAppTheme(self, target=None):
        """Apply any changes which have been made to the theme since panel was last loaded"""
        # Set background
        self.SetBackgroundColour(colors.app['panel_bg'])

        self.draw()

    def clearMode(self, event=None):
        """If we were in middle of doing something (like inserting routine)
        then end it, allowing user to cancel
        """
        self.mode = 'normal'
        self.insertingRoutine = None
        for id in self.entryPointIDlist:
            self.pdc.RemoveId(id)
        self.entryPointPosList = []
        self.entryPointIDlist = []
        self.gapsExcluded = []
        self.draw()
        self.frame.SetStatusText("")
        self.btnInsertRoutine.SetLabel(_translate('Insert Routine'))
        self.btnInsertRoutine.Update()
        self.btnInsertLoop.SetLabel(_translate('Insert Loop'))
        self.btnInsertRoutine.Update()

    def ConvertEventCoords(self, event):
        xView, yView = self.GetViewStart()
        xDelta, yDelta = self.GetScrollPixelsPerUnit()
        return (event.GetX() + (xView * xDelta),
                event.GetY() + (yView * yDelta))

    def OffsetRect(self, r):
        """Offset the rectangle, r, to appear in the given position
        in the window
        """
        xView, yView = self.GetViewStart()
        xDelta, yDelta = self.GetScrollPixelsPerUnit()
        r.Offset((-(xView * xDelta), -(yView * yDelta)))

    def onInsertRoutine(self, evt):
        """For when the insert Routine button is pressed - bring up
        dialog and present insertion point on flow line.
        see self.insertRoutine() for further info
        """
        if self.mode.startswith('loopPoint'):
            self.clearMode()
        elif self.mode == 'routine':
            # clicked again with label now being "Cancel..."
            self.clearMode()
            return
        self.frame.SetStatusText(_translate(
            "Select a Routine to insert (Esc to exit)"))
        menu = wx.Menu()
        self.routinesFromID = {}
        id = wx.NewIdRef()
        menu.Append(id, '(new)')
        self.routinesFromID[id] = '(new)'
        menu.Bind(wx.EVT_MENU, self.insertNewRoutine, id=id)
        flow = self.frame.exp.flow
        for name, routine in self.frame.exp.routines.items():
            id = wx.NewIdRef()
            item = menu.Append(id, name)
            # Enable / disable each routine's button according to limits
            if hasattr(routine, "limit"):
                limitProgress = 0
                for rt in flow:
                    limitProgress += int(isinstance(rt, type(routine)))
                item.Enable(limitProgress < routine.limit or routine in flow)
            self.routinesFromID[id] = name
            menu.Bind(wx.EVT_MENU, self.onInsertRoutineSelect, id=id)
        btnPos = self.btnInsertRoutine.GetRect()
        menuPos = (btnPos[0], btnPos[1] + btnPos[3])
        self.PopupMenu(menu, menuPos)
        menu.Bind(wx.EVT_MENU_CLOSE, self.clearMode)
        menu.Destroy()  # destroy to avoid mem leak

    def insertNewRoutine(self, event):
        """selecting (new) is a short-cut for:
        make new routine, insert it into the flow
        """
        newRoutine = self.frame.routinePanel.createNewRoutine()
        if newRoutine:
            self.routinesFromID[event.GetId()] = newRoutine
            self.onInsertRoutineSelect(event)
        else:
            self.clearMode()

    def onInsertRoutineSelect(self, event):
        """User has selected a routine to be entered so bring up the
        entrypoint marker and await mouse button press.
        see self.insertRoutine() for further info
        """
        self.mode = 'routine'
        self.btnInsertRoutine.SetLabel(_translate('CANCEL Insert'))
        self.frame.SetStatusText(_translate(
            'Click where you want to insert the Routine, or CANCEL insert.'))
        self.insertingRoutine = self.routinesFromID[event.GetId()]
        x = self.getNearestGapPoint(0)
        self.drawEntryPoints([x])

    def insertRoutine(self, ii):
        """Insert a routine into the Flow knowing its name and location

        onInsertRoutine() the button has been pressed so present menu
        onInsertRoutineSelect() user selected the name so present entry points
        OnMouse() user has selected a point on the timeline to insert entry

        """
        rtn = self.frame.exp.routines[self.insertingRoutine]
        self.frame.exp.flow.addRoutine(rtn, ii)
        self.frame.addToUndoStack("ADD Routine `%s`" % rtn.name)
        # reset flow drawing (remove entry point)
        self.clearMode()
        # enable/disable add loop button
        self.btnInsertLoop.Enable(bool(len(self.frame.exp.flow)))

    def setLoopPoint1(self, evt=None):
        """Someone pushed the insert loop button.
        Fetch the dialog
        """
        if self.mode == 'routine':
            self.clearMode()
        # clicked again, label is "Cancel..."
        elif self.mode.startswith('loopPoint'):
            self.clearMode()
            return
        self.btnInsertLoop.SetLabel(_translate('CANCEL insert'))
        self.mode = 'loopPoint1'
        self.frame.SetStatusText(_translate(
            'Click where you want the loop to start/end, or CANCEL insert.'))
        x = self.getNearestGapPoint(0)
        self.drawEntryPoints([x])

    def setLoopPoint2(self, evt=None):
        """We have the location of the first point, waiting to get the second
        """
        self.mode = 'loopPoint2'
        self.frame.SetStatusText(_translate(
            'Click the other end for the loop'))
        thisPos = self.entryPointPosList[0]
        self.gapsExcluded = [thisPos]
        self.gapsExcluded.extend(self.getGapPointsCrossingStreams(thisPos))
        # is there more than one available point
        diff = wx.GetMousePosition()[0] - self.GetScreenPosition()[0]
        x = self.getNearestGapPoint(diff, exclude=self.gapsExcluded)
        self.drawEntryPoints([self.entryPointPosList[0], x])
        nAvailableGaps = len(self.gapMidPoints) - len(self.gapsExcluded)
        if nAvailableGaps == 1:
            self.insertLoop()  # there's only one place - use it

    def insertLoop(self, evt=None):
        # bring up listbox to choose the routine to add, and / or a new one
        loopDlg = DlgLoopProperties(frame=self.frame,
                                    helpUrl=self.app.urls['builder.loops'])
        startII = self.gapMidPoints.index(min(self.entryPointPosList))
        endII = self.gapMidPoints.index(max(self.entryPointPosList))
        if loopDlg.OK:
            handler = loopDlg.currentHandler
            self.frame.exp.flow.addLoop(handler,
                                        startPos=startII, endPos=endII)
            action = "ADD Loop `%s` to Flow" % handler.params['name'].val
            self.frame.addToUndoStack(action)
        self.clearMode()
        self.draw()

    def increaseSize(self, event=None):
        if self.appData['flowSize'] == self.flowMaxSize:
            self.appData['showLoopInfoInFlow'] = True
        self.appData['flowSize'] = min(
            self.flowMaxSize, self.appData['flowSize'] + 1)
        self.clearMode()  # redraws

    def decreaseSize(self, event=None):
        if self.appData['flowSize'] == 0:
            self.appData['showLoopInfoInFlow'] = False
        self.appData['flowSize'] = max(0, self.appData['flowSize'] - 1)
        self.clearMode()  # redraws

    def editLoopProperties(self, event=None, loop=None):
        # add routine points to the timeline
        self.setDrawPoints('loops')
        self.draw()
        if 'conditions' in loop.params:
            condOrig = loop.params['conditions'].val
            condFileOrig = loop.params['conditionsFile'].val
        title = loop.params['name'].val + ' Properties'
        loopDlg = DlgLoopProperties(frame=self.frame,
                                    helpUrl=self.app.urls['builder.loops'],
                                    title=title, loop=loop)
        if loopDlg.OK:
            prevLoop = loop
            if loopDlg.params['loopType'].val == 'staircase':
                loop = loopDlg.stairHandler
            elif loopDlg.params['loopType'].val == 'interleaved staircases':
                loop = loopDlg.multiStairHandler
            else:
                # ['random','sequential', 'fullRandom', ]
                loop = loopDlg.trialHandler
            # if the loop is a whole new class then we can't just update the
            # params
            if loop.getType() != prevLoop.getType():
                # get indices for start and stop points of prev loop
                flow = self.frame.exp.flow
                # find the index of the initiator
                startII = flow.index(prevLoop.initiator)
                # minus one because initiator will have been deleted
                endII = flow.index(prevLoop.terminator) - 1
                # remove old loop completely
                flow.removeComponent(prevLoop)
                # finally insert the new loop
                flow.addLoop(loop, startII, endII)
            self.frame.addToUndoStack("EDIT Loop `%s`" %
                                      (loop.params['name'].val))
        elif 'conditions' in loop.params:
            loop.params['conditions'].val = condOrig
            loop.params['conditionsFile'].val = condFileOrig
        # remove the points from the timeline
        self.setDrawPoints(None)
        self.draw()

    def OnMouse(self, event):
        x, y = self.ConvertEventCoords(event)
        handlerTypes = ('StairHandler', 'TrialHandler', 'MultiStairHandler')
        if self.mode == 'normal':
            if event.LeftDown():
                icons = self.pdc.FindObjectsByBBox(x, y)
                for thisIcon in icons:
                    # might intersect several and only one has a callback
                    if thisIcon in self.componentFromID:
                        comp = self.componentFromID[thisIcon]
                        if comp.getType() in handlerTypes:
                            self.editLoopProperties(loop=comp)
                        if comp.getType() in ['Routine'] + list(getAllStandaloneRoutines()):
                            self.frame.routinePanel.setCurrentRoutine(
                                routine=comp)
            elif event.RightDown():
                icons = self.pdc.FindObjectsByBBox(x, y)
                # todo: clean-up remove `comp`, its unused
                comp = None
                for thisIcon in icons:
                    # might intersect several and only one has a callback
                    if thisIcon in self.componentFromID:
                        # loop through comps looking for Routine, or a Loop if
                        # no routine
                        thisComp = self.componentFromID[thisIcon]
                        if thisComp.getType() in handlerTypes:
                            comp = thisComp  # unused
                            icon = thisIcon
                        if thisComp.getType() in ['Routine'] + list(getAllStandaloneRoutines()):
                            comp = thisComp
                            icon = thisIcon
                            break  # we've found a Routine so stop looking
                self.frame.routinePanel.setCurrentRoutine(comp)
                try:
                    self._menuComponentID = icon
                    xy = wx.Point(event.X + self.GetPosition()[0],
                                  event.Y + self.GetPosition()[1])
                    self.showContextMenu(self._menuComponentID, xy=xy)
                except UnboundLocalError:
                    # right click but not on an icon
                    # might as well do something
                    self.Refresh()
        elif self.mode == 'routine':
            if event.LeftDown():
                pt = self.entryPointPosList[0]
                self.insertRoutine(ii=self.gapMidPoints.index(pt))
            else:  # move spot if needed
                point = self.getNearestGapPoint(mouseX=x)
                self.drawEntryPoints([point])
        elif self.mode == 'loopPoint1':
            if event.LeftDown():
                self.setLoopPoint2()
            else:  # move spot if needed
                point = self.getNearestGapPoint(mouseX=x)
                self.drawEntryPoints([point])
        elif self.mode == 'loopPoint2':
            if event.LeftDown():
                self.insertLoop()
            else:  # move spot if needed
                point = self.getNearestGapPoint(mouseX=x,
                                                exclude=self.gapsExcluded)
                self.drawEntryPoints([self.entryPointPosList[0], point])

    def getNearestGapPoint(self, mouseX, exclude=()):
        """Get gap that is nearest to a particular mouse location
        """
        d = 1000000000
        nearest = None
        for point in self.gapMidPoints:
            if point in exclude:
                continue
            if (point - mouseX) ** 2 < d:
                d = (point - mouseX) ** 2
                nearest = point
        return nearest

    def getGapPointsCrossingStreams(self, gapPoint):
        """For a given gap point, identify the gap points that are
        excluded by crossing a loop line
        """
        gapArray = numpy.array(self.gapMidPoints)
        nestLevels = numpy.array(self.gapNestLevels)
        thisLevel = nestLevels[gapArray == gapPoint]
        invalidGaps = (gapArray[nestLevels != thisLevel]).tolist()
        return invalidGaps

    def showContextMenu(self, component, xy):
        menu = wx.Menu()
        # get ID
        # the ID is also the index to the element in the flow list
        compID = self._menuComponentID
        flow = self.frame.exp.flow
        component = flow[compID]
        compType = component.getType()
        if compType == 'Routine':
            for item in self.contextMenuItems:
                id = self.contextIDFromItem[item]
                menu.Append(id, self.contextMenuLabels[item])
                menu.Bind(wx.EVT_MENU, self.onContextSelect, id=id)
            self.frame.PopupMenu(menu, xy)
            # destroy to avoid mem leak:
            menu.Destroy()
        else:
            for item in self.contextMenuItems:
                if item == 'rename':
                    continue
                id = self.contextIDFromItem[item]
                menu.Append(id, self.contextMenuLabels[item])
                menu.Bind(wx.EVT_MENU, self.onContextSelect, id=id)
            self.frame.PopupMenu(menu, xy)
            # destroy to avoid mem leak:
            menu.Destroy()

    def onContextSelect(self, event):
        """Perform a given action on the component chosen
        """
        # get ID
        op = self.contextItemFromID[event.GetId()]
        # the ID is also the index to the element in the flow list
        compID = self._menuComponentID
        flow = self.frame.exp.flow
        component = flow[compID]
        # if we have a Loop Initiator, remove the whole loop
        if component.getType() == 'LoopInitiator':
            component = component.loop
        if op == 'remove':
            self.removeComponent(component, compID)
            self.frame.addToUndoStack(
                "REMOVE `%s` from Flow" % component.params['name'])
        if op == 'rename':
            self.frame.renameRoutine(component)

    def removeComponent(self, component, compID):
        """Remove either a Routine or a Loop from the Flow
        """
        flow = self.frame.exp.flow
        if component.getType() in ['Routine'] + list(getAllStandaloneRoutines()):
            # check whether this will cause a collapsed loop
            # prev and next elements on flow are a loop init/end
            prevIsLoop = nextIsLoop = False
            if compID > 0:  # there is at least one preceding
                prevIsLoop = (flow[compID - 1]).getType() == 'LoopInitiator'
            if len(flow) > (compID + 1):  # there is at least one more compon
                nextIsLoop = (flow[compID + 1]).getType() == 'LoopTerminator'
            if prevIsLoop and nextIsLoop:
                # because flow[compID+1] is a terminator
                loop = flow[compID + 1].loop
                msg = _translate('The "%s" Loop is about to be deleted as '
                                 'well (by collapsing). OK to proceed?')
                title = _translate('Impending Loop collapse')
                warnDlg = dialogs.MessageDialog(
                    parent=self.frame, message=msg % loop.params['name'],
                    type='Warning', title=title)
                resp = warnDlg.ShowModal()
                if resp in [wx.ID_CANCEL, wx.ID_NO]:
                    return  # abort
                elif resp == wx.ID_YES:
                    # make recursive calls to this same method until success
                    # remove the loop first
                    self.removeComponent(loop, compID)
                    # because the loop has been removed ID is now one less
                    self.removeComponent(component, compID - 1)
                    return  # have done the removal in final successful call
        # remove name from namespace only if it's a loop;
        # loops exist only in the flow
        elif 'conditionsFile' in component.params:
            conditionsFile = component.params['conditionsFile'].val
            if conditionsFile and conditionsFile not in ['None', '']:
                try:
                    trialList, fieldNames = data.importConditions(
                        conditionsFile, returnFieldNames=True)
                    for fname in fieldNames:
                        self.frame.exp.namespace.remove(fname)
                except Exception:
                    msg = ("Conditions file %s couldn't be found so names not"
                           " removed from namespace")
                    logging.debug(msg % conditionsFile)
            self.frame.exp.namespace.remove(component.params['name'].val)
        # perform the actual removal
        flow.removeComponent(component, id=compID)
        self.draw()
        # enable/disable add loop button
        self.btnInsertLoop.Enable(bool(len(flow)))

    def OnPaint(self, event):
        # Create a buffered paint DC.  It will create the real
        # wx.PaintDC and then blit the bitmap to it when dc is
        # deleted.
        dc = wx.GCDC(wx.BufferedPaintDC(self))
        # use PrepareDC to set position correctly
        self.PrepareDC(dc)
        # we need to clear the dc BEFORE calling PrepareDC
        bg = wx.Brush(self.GetBackgroundColour())
        dc.SetBackground(bg)
        dc.Clear()
        # create a clipping rect from our position and size
        # and the Update Region
        xv, yv = self.GetViewStart()
        dx, dy = self.GetScrollPixelsPerUnit()
        x, y = (xv * dx, yv * dy)
        rgn = self.GetUpdateRegion()
        rgn.Offset(x, y)
        r = rgn.GetBox()
        # draw to the dc using the calculated clipping rect
        self.pdc.DrawToDCClipped(dc, r)

    def draw(self, evt=None):
        """This is the main function for drawing the Flow panel.
        It should be called whenever something changes in the exp.

        This then makes calls to other drawing functions,
        like drawEntryPoints...
        """
        if not hasattr(self.frame, 'exp'):
            # we haven't yet added an exp
            return
        # retrieve the current flow from the experiment
        expFlow = self.frame.exp.flow
        pdc = self.pdc

        # use the ID of the drawn icon to retrieve component (loop or routine)
        self.componentFromID = {}

        pdc.Clear()  # clear the screen
        pdc.RemoveAll()  # clear all objects (icon buttons)

        font = self.GetFont()

        # draw the main time line
        self.linePos = (2.5 * self.dpi, 0.5 * self.dpi)  # x,y of start
        gap = self.dpi // (6, 4, 2)[self.appData['flowSize']]
        dLoopToBaseLine = (15, 25, 43)[self.appData['flowSize']]
        dBetweenLoops = (20, 24, 30)[self.appData['flowSize']]

        # guess virtual size; nRoutines wide by nLoops high
        # make bigger than needed and shrink later
        nRoutines = len(expFlow)
        nLoops = 0
        for entry in expFlow:
            if entry.getType() == 'LoopInitiator':
                nLoops += 1
        sizeX = nRoutines * self.dpi * 2
        sizeY = nLoops * dBetweenLoops + dLoopToBaseLine * 3
        self.SetVirtualSize(size=(int(sizeX), int(sizeY)))

        # this has type `float` for values, needs to be `int`
        linePosX, linePosY = [int(x) for x in self.linePos]

        # step through components in flow, get spacing from text size, etc
        currX = self.linePos[0]  # float
        lineId = wx.NewIdRef()
        pdc.SetPen(wx.Pen(colour=colors.app['fl_flowline_bg']))
        pdc.DrawLine(
            x1=linePosX - gap,
            y1=linePosY,
            x2=linePosX,
            y2=linePosY)

        # NB the loop is itself the key, value is further info about it
        self.loops = {}
        nestLevel = 0
        maxNestLevel = 0
        self.gapMidPoints = [currX - gap // 2]
        self.gapNestLevels = [0]
        for ii, entry in enumerate(expFlow):
            if entry.getType() == 'LoopInitiator':
                # NB the loop is itself the dict key!?
                self.loops[entry.loop] = {
                    'init': currX, 'nest': nestLevel, 'id': ii}
                nestLevel += 1  # start of loop so increment level of nesting
                maxNestLevel = max(nestLevel, maxNestLevel)
            elif entry.getType() == 'LoopTerminator':
                # NB the loop is itself the dict key!
                self.loops[entry.loop]['term'] = currX
                nestLevel -= 1  # end of loop so decrement level of nesting
            elif entry.getType() == 'Routine' or entry.getType() in getAllStandaloneRoutines():
                # just get currX based on text size, don't draw anything yet:
                currX = self.drawFlowRoutine(pdc, entry, id=ii,
                                             pos=[currX, linePosY - 10],
                                             draw=False)
            self.gapMidPoints.append(currX + gap // 2)
            self.gapNestLevels.append(nestLevel)
            pdc.SetId(lineId)
            pdc.SetPen(wx.Pen(colour=colors.app['fl_flowline_bg']))
            pdc.DrawLine(
                x1=int(currX),
                y1=linePosY,
                x2=int(currX + gap),
                y2=linePosY)
            currX += gap

        lineRect = wx.Rect(
            linePosX - 2,
            linePosY - 2,
            int(currX) - linePosX + 2,
            4)
        pdc.SetIdBounds(lineId, lineRect)

        # draw the loops first:
        maxHeight = 0
        for thisLoop in self.loops:
            thisInit = self.loops[thisLoop]['init']
            thisTerm = self.loops[thisLoop]['term']
            thisNest = maxNestLevel - self.loops[thisLoop]['nest'] - 1
            thisId = self.loops[thisLoop]['id']
            height = (linePosY + dLoopToBaseLine +
                      thisNest * dBetweenLoops)
            self.drawLoop(pdc, thisLoop, id=thisId,
                          startX=thisInit, endX=thisTerm,
                          base=linePosY, height=height)
            self.drawLoopStart(pdc, pos=[thisInit, linePosY])
            self.drawLoopEnd(pdc, pos=[thisTerm, linePosY])
            if height > maxHeight:
                maxHeight = height

        # draw routines second (over loop lines):
        currX = int(self.linePos[0])
        for ii, entry in enumerate(expFlow):
            if entry.getType() == 'Routine' or entry.getType() in getAllStandaloneRoutines():
                currX = self.drawFlowRoutine(
                    pdc, entry, id=ii, pos=[currX, linePosY - 10])
            pdc.SetPen(wx.Pen(wx.Pen(colour=colors.app['fl_flowline_bg'])))
            pdc.DrawLine(
                x1=int(currX),
                y1=linePosY,
                x2=int(currX + gap),
                y2=linePosY)
            currX += gap

        self.SetVirtualSize(size=(currX + 100, maxHeight + 50))

        self.drawLineStart(pdc, (linePosX - gap, linePosY))
        self.drawLineEnd(pdc, (currX, linePosY))

        # refresh the visible window after drawing (using OnPaint)
        self.Refresh()

    def drawEntryPoints(self, posList):
        ptSize = (3, 4, 5)[self.appData['flowSize']]
        for n, pos in enumerate(posList):
            pos = int(pos)
            if n >= len(self.entryPointPosList):
                # draw for first time
                id = wx.NewIdRef()
                self.entryPointIDlist.append(id)
                self.pdc.SetId(id)
                self.pdc.SetBrush(wx.Brush(colors.app['fl_flowline_bg']))
                self.pdc.DrawCircle(pos, int(self.linePos[1]), ptSize)
                r = self.pdc.GetIdBounds(id)
                self.OffsetRect(r)
                self.RefreshRect(r, False)
            elif pos == self.entryPointPosList[n]:
                pass  # nothing to see here, move along please :-)
            else:
                # move to new position
                dx = pos - self.entryPointPosList[n]
                dy = 0
                r = self.pdc.GetIdBounds(self.entryPointIDlist[n])
                self.pdc.TranslateId(self.entryPointIDlist[n], dx, dy)
                r2 = self.pdc.GetIdBounds(self.entryPointIDlist[n])
                # combine old and new locations to get redraw area
                rectToRedraw = r.Union(r2)
                rectToRedraw.Inflate(4, 4)
                self.OffsetRect(rectToRedraw)
                self.RefreshRect(rectToRedraw, False)

        self.entryPointPosList = posList
        # refresh the visible window after drawing (using OnPaint)
        self.Refresh()

    def setDrawPoints(self, ptType, startPoint=None):
        """Set the points of 'routines', 'loops', or None
        """
        if ptType == 'routines':
            self.pointsToDraw = self.gapMidPoints
        elif ptType == 'loops':
            self.pointsToDraw = self.gapMidPoints
        else:
            self.pointsToDraw = []

    def drawLineStart(self, dc, pos):
        # draw bar at start of timeline; circle looked bad, offset vertically
        ptSize = (9, 9, 12)[self.appData['flowSize']]
        thic = (1, 1, 2)[self.appData['flowSize']]
        dc.SetBrush(wx.Brush(colors.app['fl_flowline_bg']))
        dc.SetPen(wx.Pen(colors.app['fl_flowline_bg']))

        posX, posY = pos
        dc.DrawPolygon(
            [[0, -ptSize], [thic, -ptSize], [thic, ptSize], [0, ptSize]],
            int(posX), int(posY))

    def drawLineEnd(self, dc, pos):
        # draws arrow at end of timeline
        # tmpId = wx.NewIdRef()
        # dc.SetId(tmpId)
        dc.SetBrush(wx.Brush(colors.app['fl_flowline_bg']))
        dc.SetPen(wx.Pen(colors.app['fl_flowline_bg']))

        posX, posY = pos
        dc.DrawPolygon([[0, -3], [5, 0], [0, 3]], int(posX), int(posY))
        # dc.SetIdBounds(tmpId,wx.Rect(pos[0],pos[1]+3,5,6))

    def drawLoopEnd(self, dc, pos, downwards=True):
        # define the right side of a loop but draw nothing
        # idea: might want an ID for grabbing and relocating the loop endpoint
        tmpId = wx.NewIdRef()
        dc.SetId(tmpId)
        # dc.SetBrush(wx.Brush(wx.Colour(0,0,0, 250)))
        # dc.SetPen(wx.Pen(wx.Colour(0,0,0, 255)))
        size = (3, 4, 5)[self.appData['flowSize']]
        # if downwards:
        #   dc.DrawPolygon([[size, 0], [0, size], [-size, 0]],
        #                  pos[0], pos[1] + 2 * size)  # points down
        # else:
        #   dc.DrawPolygon([[size, size], [0, 0], [-size, size]],
        #   pos[0], pos[1]-3*size)  # points up

        posX, posY = pos
        doubleSize = 2 * size
        dc.SetIdBounds(tmpId, wx.Rect(
            int(posX) - size, int(posY) - size,
            doubleSize,
            doubleSize))

        return

    def drawLoopStart(self, dc, pos, downwards=True):
        # draws direction arrow on left side of a loop
        tmpId = wx.NewIdRef()
        dc.SetId(tmpId)
        dc.SetBrush(wx.Brush(colors.app['fl_flowline_bg']))
        dc.SetPen(wx.Pen(colors.app['fl_flowline_bg']))

        size = (3, 4, 5)[self.appData['flowSize']]
        offset = (3, 2, 0)[self.appData['flowSize']]
        posX, posY = [int(x) for x in pos]
        if downwards:
            dc.DrawPolygon(
                [[size, size], [0, 0], [-size, size]],
                posX, posY + 3 * size - offset)  # points up
        else:
            dc.DrawPolygon(
                [[size, 0], [0, size], [-size, 0]],
                posX,
                posY - 4 * size)  # points down

        doubleSize = 2 * size
        dc.SetIdBounds(tmpId, wx.Rect(
            posX - size,
            posY - size,
            doubleSize,
            doubleSize))

    def drawFlowRoutine(self, dc, routine, id, pos=(0, 0), draw=True):
        """Draw a box to show a routine on the timeline
        draw=False is for a dry-run, esp to compute and return size
        without drawing or setting a pdc ID
        """
        name = routine.name
        if self.appData['flowSize'] == 0 and len(name) > 5:
            name = ' ' + name[:4] + '..'
        else:
            name = ' ' + name + ' '
        if draw:
            dc.SetId(id)
        font = self.GetFont()
        if sys.platform == 'darwin':
            fontSizeDelta = (9, 6, 0)[self.appData['flowSize']]
            font.SetPointSize(1400 // self.dpi - fontSizeDelta)
        elif sys.platform.startswith('linux'):
            fontSizeDelta = (6, 4, 0)[self.appData['flowSize']]
            font.SetPointSize(1400 // self.dpi - fontSizeDelta)
        else:
            fontSizeDelta = (8, 4, 0)[self.appData['flowSize']]
            font.SetPointSize(1000 // self.dpi - fontSizeDelta)

        maxTime, nonSlip = routine.getMaxTime()
        if hasattr(routine, "disabled") and routine.disabled:
            rtFill = colors.app['rt_comp_disabled']
            rtEdge = colors.app['rt_comp_disabled']
            rtText = colors.app['fl_routine_fg']
        elif nonSlip:
            rtFill = colors.app['fl_routine_bg_nonslip']
            rtEdge = colors.app['fl_routine_bg_nonslip']
            rtText = colors.app['fl_routine_fg']
        else:
            rtFill = colors.app['fl_routine_bg_slip']
            rtEdge = colors.app['fl_routine_bg_slip']
            rtText = colors.app['fl_routine_fg']

        # get size based on text
        self.SetFont(font)
        if draw:
            dc.SetFont(font)
        w, h = self.GetFullTextExtent(name)[0:2]
        pos = [int(x) for x in pos]  # explicit type conversion for position
        pad = (5, 10, 20)[self.appData['flowSize']]
        # draw box
        rect = wx.Rect(pos[0], pos[1] + 2 - self.appData['flowSize'],
                       w + pad, h + pad)
        endX = pos[0] + w + pad
        # the edge should match the text
        if draw:
            dc.SetPen(wx.Pen(wx.Colour(rtEdge[0], rtEdge[1],
                                       rtEdge[2], wx.ALPHA_OPAQUE)))
            dc.SetBrush(wx.Brush(rtFill))
            dc.DrawRoundedRectangle(
                rect, (4, 6, 8)[self.appData['flowSize']])
            # draw text
            dc.SetTextForeground(rtText)
            dc.DrawLabel(name, rect, alignment=wx.ALIGN_CENTRE)
            if nonSlip and self.appData['flowSize'] != 0:
                font.SetPointSize(font.GetPointSize() * 0.6)
                dc.SetFont(font)
                _align = wx.ALIGN_CENTRE | wx.ALIGN_BOTTOM
                dc.DrawLabel("(%.2fs)" % maxTime, rect, alignment=_align)

            self.componentFromID[id] = routine
            # set the area for this component
            dc.SetIdBounds(id, rect)

        return endX

    def drawLoop(self, dc, loop, id, startX, endX, base, height,
                 downwards=True):
        if downwards:
            up = -1
        else:
            up = +1

        # draw loop itself, as transparent rect with curved corners
        tmpId = wx.NewIdRef()
        dc.SetId(tmpId)
        # extra distance, in both h and w for curve
        curve = (6, 11, 15)[self.appData['flowSize']]
        # convert args types to `int`
        startX, endX, base, height = [
            int(x) for x in (startX, endX, base, height)]

        yy = [base, height + curve * up, height +
              curve * up // 2, height]  # for area
        dc.SetPen(wx.Pen(colors.app['fl_flowline_bg']))
        vertOffset = 0  # 1 is interesting too
        area = wx.Rect(startX, base + vertOffset,
                       endX - startX, max(yy) - min(yy))
        dc.SetBrush(wx.Brush(wx.Colour(0, 0, 0, 0), style=wx.TRANSPARENT))
        # draws outline:
        dc.DrawRoundedRectangle(area, curve)
        dc.SetIdBounds(tmpId, area)

        flowsize = self.appData['flowSize']  # 0, 1, or 2

        # add a name label, loop info, except at smallest size
        name = loop.params['name'].val
        _show = self.appData['showLoopInfoInFlow']
        if _show and flowsize:
            _cond = 'conditions' in list(loop.params)
            if _cond and loop.params['conditions'].val:
                xnumTrials = 'x' + str(len(loop.params['conditions'].val))
            else:
                xnumTrials = ''
            name += '  (' + str(loop.params['nReps'].val) + xnumTrials
            abbrev = ['',  # for flowsize == 0
                      {'random': 'rand.',
                       'sequential': 'sequ.',
                       'fullRandom': 'f-ran.',
                       'staircase': 'stair.',
                       'interleaved staircases': "int-str."},
                      {'random': 'random',
                       'sequential': 'sequential',
                       'fullRandom': 'fullRandom',
                       'staircase': 'staircase',
                       'interleaved staircases': "interl'vd stairs"}]
            name += ' ' + abbrev[flowsize][loop.params['loopType'].val] + ')'
        if flowsize == 0:
            if len(name) > 9:
                name = ' ' + name[:8] + '..'
            else:
                name = ' ' + name[:9]
        else:
            name = ' ' + name + ' '

        dc.SetId(id)
        font = self.GetFont()
        if sys.platform == 'darwin':
            basePtSize = (650, 750, 900)[flowsize]
        elif sys.platform.startswith('linux'):
            basePtSize = (750, 850, 1000)[flowsize]
        else:
            basePtSize = (700, 750, 800)[flowsize]
        font.SetPointSize(basePtSize // self.dpi)
        self.SetFont(font)
        dc.SetFont(font)

        # get size based on text
        pad = (5, 8, 10)[self.appData['flowSize']]
        w, h = self.GetFullTextExtent(name)[0:2]
        x = startX + (endX - startX) // 2 - w // 2 - pad // 2
        y = (height - h // 2)

        # draw box
        rect = wx.Rect(x, y, w + pad, h + pad)
        # the edge should match the text
        dc.SetPen(wx.Pen(colors.app['fl_flowline_bg']))
        # try to make the loop fill brighter than the background canvas:
        dc.SetBrush(wx.Brush(colors.app['fl_flowline_bg']))

        dc.DrawRoundedRectangle(rect, (4, 6, 8)[flowsize])
        # draw text
        dc.SetTextForeground(colors.app['fl_flowline_fg'])
        dc.DrawText(name, x + pad // 2, y + pad // 2)

        self.componentFromID[id] = loop
        # set the area for this component
        dc.SetIdBounds(id, rect)


class BuilderToolbar(BasePsychopyToolbar):
    def makeTools(self):
        # Clear any existing tools
        self.ClearTools()
        self.buttons = {}

        # New
        self.buttons['filenew'] = self.makeTool(
            name='filenew',
            label=_translate('New'),
            shortcut='new',
            tooltip=_translate("Create new experiment file"),
            func=self.frame.app.newBuilderFrame
        )
        # Open
        self.buttons['fileopen'] = self.makeTool(
            name='fileopen',
            label=_translate('Open'),
            shortcut='open',
            tooltip=_translate("Open an existing experiment file"),
            func=self.frame.fileOpen)
        # Save
        self.buttons['filesave'] = self.makeTool(
            name='filesave',
            label=_translate('Save'),
            shortcut='save',
            tooltip=_translate("Save current experiment file"),
            func=self.frame.fileSave)
        self.frame.bldrBtnSave = self.buttons['filesave']
        # SaveAs
        self.buttons['filesaveas'] = self.makeTool(
            name='filesaveas',
            label=_translate('Save As...'),
            shortcut='saveAs',
            tooltip=_translate("Save current experiment file as..."),
            func=self.frame.fileSaveAs)
        # Undo
        self.buttons['undo'] = self.makeTool(
            name='undo',
            label=_translate('Undo'),
            shortcut='undo',
            tooltip=_translate("Undo last action"),
            func=self.frame.undo)
        self.frame.bldrBtnUndo = self.buttons['undo']
        # Redo
        self.buttons['redo'] = self.makeTool(
            name='redo',
            label=_translate('Redo'),
            shortcut='redo',
            tooltip=_translate("Redo last action"),
            func=self.frame.redo)
        self.frame.bldrBtnRedo = self.buttons['redo']

        self.AddSeparator()

        # Monitor Center
        self.buttons['monitors'] = self.makeTool(
            name='monitors',
            label=_translate('Monitor Center'),
            shortcut='none',
            tooltip=_translate("Monitor settings and calibration"),
            func=self.frame.app.openMonitorCenter)
        # Settings
        self.buttons['cogwindow'] = self.makeTool(
            name='cogwindow',
            label=_translate('Experiment Settings'),
            shortcut='none',
            tooltip=_translate("Edit experiment settings"),
            func=self.frame.setExperimentSettings)

        self.AddSeparator()

        # Compile Py
        self.buttons['compile_py'] = self.makeTool(
            name='compile_py',
            label=_translate('Compile Python Script'),
            shortcut='compileScript',
            tooltip=_translate("Compile to Python script"),
            func=self.frame.compileScript)
        # Compile JS
        self.buttons['compile_js'] = self.makeTool(
            name='compile_js',
            label=_translate('Compile JS Script'),
            shortcut='compileScript',
            tooltip=_translate("Compile to JS script"),
            func=self.frame.fileExport)
        # Send to runner
        self.buttons['runner'] = self.makeTool(
            name='runner',
            label=_translate('Runner'),
            shortcut='runnerScript',
            tooltip=_translate("Send experiment to Runner"),
            func=self.frame.runFile)
        self.frame.bldrBtnRunner = self.buttons['runner']
        # Run
        self.buttons['run'] = self.makeTool(
            name='run',
            label=_translate('Run'),
            shortcut='runScript',
            tooltip=_translate("Run experiment"),
            func=self.frame.runFile)
        self.frame.bldrBtnRun = self.buttons['run']

        self.AddSeparator()

        # Pavlovia run
        self.buttons['pavloviaRun'] = self.makeTool(
            name='globe_run',
            label=_translate("Run online"),
            tooltip=_translate("Run the study online (with pavlovia.org)"),
            func=self.frame.onPavloviaRun)
        # Pavlovia debug
        self.buttons['pavloviaDebug'] = self.makeTool(
            name='globe_bug',
            label=_translate("Run in local browser"),
            tooltip=_translate("Run the study in PsychoJS on a local browser, not through pavlovia.org"),
            func=self.onPavloviaDebug)
        # Pavlovia sync
        self.buttons['pavloviaSync'] = self.makeTool(
            name='globe_greensync',
            label=_translate("Sync online"),
            tooltip=_translate("Sync with web project (at pavlovia.org)"),
            func=self.frame.onPavloviaSync)
        # Pavlovia search
        self.buttons['pavloviaSearch'] = self.makeTool(
            name='globe_magnifier',
            label=_translate("Search Pavlovia.org"),
            tooltip=_translate("Find existing studies online (at pavlovia.org)"),
            func=self.onPavloviaSearch)
        # Pavlovia user
        self.buttons['pavloviaUser'] = self.makeTool(
            name='globe_user',
            label=_translate("Current Pavlovia user"),
            tooltip=_translate("Log in/out of Pavlovia.org, view your user profile."),
            func=self.onPavloviaUser)
        # Pavlovia user
        self.buttons['pavloviaProject'] = self.makeTool(
            name='globe_info',
            label=_translate("View project"),
            tooltip=_translate("View details of this project"),
            func=self.onPavloviaProject)

        # Disable compile buttons until an experiment is present
        self.EnableTool(self.buttons['compile_py'].GetId(), Path(str(self.frame.filename)).is_file())
        self.EnableTool(self.buttons['compile_js'].GetId(), Path(str(self.frame.filename)).is_file())

        self.frame.btnHandles = self.buttons

    def onPavloviaDebug(self, evt=None):
        # Open runner
        self.frame.app.showRunner()
        runner = self.frame.app.runner
        # Make sure we have a current file
        if self.frame.getIsModified() or not Path(self.frame.filename).is_file():
            saved = self.frame.fileSave()
            if not saved:
                return
        # Send current file to runner
        runner.addTask(fileName=self.frame.filename)
        # Run debug function from runner
        self.frame.app.runner.panel.runOnlineDebug(evt=evt)

    def onPavloviaSearch(self, evt=None):
        searchDlg = SearchFrame(
                app=self.frame.app, parent=self.frame,
                pos=self.frame.GetPosition())
        searchDlg.Show()

    def onPavloviaUser(self, evt=None):
        userDlg = UserFrame(self.frame)
        userDlg.ShowModal()

    def onPavloviaProject(self, evt=None):
        # Search again for project if needed (user may have logged in since last looked)
        if self.frame.filename:
            self.frame.project = pavlovia.getProject(self.frame.filename)
        # Get project
        if self.frame.project is not None:
            self.frame.project.refresh()
            dlg = ProjectFrame(app=self.frame.app,
                               project=self.frame.project,
                               parent=self.frame)
        else:
            dlg = ProjectFrame(app=self.frame.app)
        dlg.Show()


def extractText(stream):
    """Take a byte stream (or any file object of type b?) and return

    :param stream: stream from wx.Process or any byte stream from a file
    :return: text converted to unicode ready for appending to wx text view
    """
    return stream.read().decode('utf-8')<|MERGE_RESOLUTION|>--- conflicted
+++ resolved
@@ -48,11 +48,7 @@
 
 from psychopy.localization import _translate
 from ... import experiment, prefs
-<<<<<<< HEAD
-from .. import dialogs, plugin_manager
-=======
-from .. import dialogs, utils
->>>>>>> 58f9f8c7
+from .. import dialogs, utils, plugin_manager
 from ..themes import icons, colors, handlers
 from ..themes.ui import ThemeSwitcher
 from ..ui import BaseAuiFrame
