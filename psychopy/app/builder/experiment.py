# Part of the PsychoPy library
# Copyright (C) 2011 Jonathan Peirce
# Distributed under the terms of the GNU General Public License (GPL).

import StringIO, sys, codecs
from components import *#getComponents('') and getAllComponents([])
from psychopy import data, preferences
from lxml import etree
import numpy, numpy.random # want to query their name-spaces
import re, os

# predefine some regex's (do it here because deepcopy complains if do in NameSpace.__init__)
_valid_var_re = re.compile(r"^[a-zA-Z_][\w]*$")  # filter for legal var names
_nonalphanumeric_re = re.compile(r'\W') # will match all bad var name chars

"""the code that writes out an actual experiment file is (in order):
    experiment.Experiment.writeScript() - starts things off, calls other parts
    settings.SettingsComponent.writeStartCode()
    experiment.Flow.writeCode()
        which will call .writeCode() bits from each component
    settings.SettingsComponent.writeStartCode()
"""

class IndentingBuffer(StringIO.StringIO):
    def __init__(self, *args, **kwargs):
        StringIO.StringIO.__init__(self, *args, **kwargs)
        self.oneIndent="    "
        self.indentLevel=0
    def writeIndented(self,text):
        """Write to the StringIO buffer, but add the current indent.
        Use write() if you don't want the indent.

        To test if the prev character was a newline use::
            self.getvalue()[-1]=='\n'

        """
        self.write(self.oneIndent*self.indentLevel + text)
    def writeIndentedLines(self,text):
        """As writeIndented(text) except that each line in text gets the indent level rather
        than the first line only.
        """
        for line in text.splitlines():
            self.write(self.oneIndent*self.indentLevel + line + '\n')
    def setIndentLevel(self, newLevel, relative=False):
        """Change the indent level for the buffer to a new value.

        Set relative to True if you want to increment or decrement the current value.
        """
        if relative:
            self.indentLevel+=newLevel
        else:
            self.indentLevel=newLevel

class Experiment:
    """
    An experiment contains a single Flow and at least one
    Routine. The Flow controls how Routines are organised
    e.g. the nature of repeats and branching of an experiment.
    """
    def __init__(self, prefs=None):
        self.name=None
        self.flow = Flow(exp=self)#every exp has exactly one flow
        self.routines={}
        #get prefs (from app if poss or from cfg files)
        if prefs==None:
            prefs = preferences.Preferences()
        #deepCopy doesn't like the full prefs object to be stored, so store each subset
        self.prefsAppDataCfg=prefs.appDataCfg
        self.prefsGeneral=prefs.general
        self.prefsCoder=prefs.coder
        self.prefsBuilder=prefs.builder
        self.prefsPaths=prefs.paths
        #this can be checked by the builder that this is an experiment and a compatible version
        self.psychopyVersion=psychopy.__version__ #imported from components
        self.psychopyLibs=['core','data', 'event']
        self.settings=getAllComponents()['SettingsComponent'](parentName='', exp=self)
        self._doc=None#this will be the xml.dom.minidom.doc object for saving
        self.namespace = NameSpace(self) # manage variable names
    def requirePsychopyLibs(self, libs=[]):
        """Add a list of top-level psychopy libs that the experiment will need.
        e.g. [visual, event]
        """
        if type(libs)!=list:
            libs=list(libs)
        for lib in libs:
            if lib not in self.psychopyLibs:
                self.psychopyLibs.append(lib)
    def addRoutine(self,routineName, routine=None):
        """Add a Routine to the current list of them.

        Can take a Routine object directly or will create
        an empty one if none is given.
        """
        if routine==None:
            self.routines[routineName]=Routine(routineName, exp=self)#create a deafult routine with this name
        else:
            self.routines[routineName]=routine

    def writeScript(self, expPath=None):
        """Write a PsychoPy script for the experiment
        """
<<<<<<< HEAD
        
        script = IndentingBuffer(u'') #a string buffer object
        script.write('#!/usr/bin/env python\n' +
                    '# -*- coding: utf-8 -*-\n' +
                    '"""\nThis experiment was created using PsychoPy2 Experiment Builder (v%s), %s\n' % (
                        self.psychopyVersion, data.getDateStr(format="%B %d, %Y, at %H:%M") ) +
                    'If you publish work using this script please cite the relevant PsychoPy publications\n' +
                    '  Peirce, JW (2007) PsychoPy - Psychophysics software in Python. Journal of Neuroscience Methods, 162(1-2), 8-13.\n' +
                    '  Peirce, JW (2009) Generating stimuli for neuroscience using PsychoPy. Frontiers in Neuroinformatics, 2:10. doi: 10.3389/neuro.11.010.2008\n"""\n')
        script.write("from numpy import * #many different maths functions\n" +
                    "from numpy.random import * #maths randomisation functions\n" +
                    "import os #handy system and path functions\n" +
                    "from psychopy import %s\n" % ', '.join(self.psychopyLibs) +
                    "import psychopy.log #import like this so it doesn't interfere with numpy.log\n\n")
        self.namespace.user.sort()
        script.write("#User-defined variables = %s\n" % str(self.namespace.user) +
                    "known_name_collisions = %s  #(collisions are bad)\n\n" % str(self.namespace.get_collisions()) )
        
        self.settings.writeStartCode(script) #present info dlg, make logfile, Window
=======
        self.expPath = expPath
        self.noKeyResponse=True#if keyboard is used (and data stored) this will be False
        s=IndentingBuffer(u'') #a string buffer object
        s.writeIndented('#!/usr/bin/env python\n')
        s.writeIndented('# -*- coding: utf-8 -*-\n')
        s.writeIndented('"""This experiment was created using PsychoPy2 Experiment Builder\n')
        s.writeIndented('If you publish work using this script please cite the relevant PsychoPy publications\n')
        s.writeIndented('  Peirce (2007) Journal of Neuroscience Methods 162:8-1\n  Peirce (2009) Frontiers in Neuroinformatics, 2: 10"""\n\n')

        #import psychopy libs
        libString=""; separator=""
        for lib in self.psychopyLibs:
            libString = libString+separator+lib
            separator=", "#for the second lib upwards we need a comma
        s.writeIndented("from numpy import * #many different maths functions\n") 
        s.writeIndented("from numpy.random import * #maths randomisation functions\n")
        s.writeIndented("import os #handy system and path functions\n")
        s.writeIndented("from psychopy import %s\n" %libString)
        s.writeIndented("import psychopy.log #import like this so it doesn't interfere with numpy.log\n\n")

        self.settings.writeStartCode(s)#present info dlg, make logfile, Window
>>>>>>> 82b7d593
        #delegate rest of the code-writing to Flow
        self.flow.writeCode(script)
        self.settings.writeEndCode(script) #close log file

        return script
    
    def saveToXML(self, filename):
        #create the dom object
        self.xmlRoot = etree.Element("PsychoPy2experiment")
        self.xmlRoot.set('version', self.psychopyVersion)
        self.xmlRoot.set('encoding', 'utf-8')
        ##in the following, anything beginning '
        #store settings
        settingsNode=etree.SubElement(self.xmlRoot, 'Settings')
        for name, setting in self.settings.params.iteritems():
            settingNode=self._setXMLparam(parent=settingsNode,param=setting,name=name)
        #store routines
        routinesNode=etree.SubElement(self.xmlRoot, 'Routines')
        for routineName, routine in self.routines.iteritems():#routines is a dict of routines
            routineNode = self._setXMLparam(parent=routinesNode,param=routine,name=routineName)
            for component in routine: #a routine is based on a list of components
                componentNode=self._setXMLparam(parent=routineNode,param=component,name=component.params['name'].val)
                for name, param in component.params.iteritems():
                    paramNode=self._setXMLparam(parent=componentNode,param=param,name=name)
        #implement flow
        flowNode=etree.SubElement(self.xmlRoot, 'Flow')
        for element in self.flow:#a list of elements(routines and loopInit/Terms)
            elementNode=etree.SubElement(flowNode, element.getType())
            if element.getType() == 'LoopInitiator':
                loop=element.loop
                name = loop.params['name'].val      
                elementNode.set('loopType',loop.getType())
                elementNode.set('name', name)
                for paramName, param in loop.params.iteritems():
                    paramNode = self._setXMLparam(parent=elementNode,param=param,name=paramName)
                    if paramName=='trialList': #override val with repr(val)
                        paramNode.set('val',repr(param.val))
            elif element.getType() == 'LoopTerminator':
                elementNode.set('name', element.loop.params['name'].val)
            elif element.getType() == 'Routine':
                elementNode.set('name', '%s' %element.params['name'])
        #write to disk
        f=codecs.open(filename, 'wb', 'utf-8')
        f.write(etree.tostring(self.xmlRoot, encoding=unicode, pretty_print=True))
        f.close()
    def _getShortName(self, longName):
        return longName.replace('(','').replace(')','').replace(' ','')
    def _setXMLparam(self,parent,param,name):
        """Add a new child to a given xml node.
        name can include spaces and parens, which will be removed to create child name
        """
        if hasattr(param,'getType'):
            thisType = param.getType()
        else: thisType='Param'
        thisChild = etree.SubElement(parent,thisType)#creates and appends to parent
        thisChild.set('name',name)
        if hasattr(param,'val'): thisChild.set('val',unicode(param.val))
        if hasattr(param,'valType'): thisChild.set('valType',param.valType)
        if hasattr(param,'updates'): thisChild.set('updates',unicode(param.updates))
        return thisChild
    def _getXMLparam(self,params,paramNode):
        """params is the dict of params of the builder component (e.g. stimulus) into which
        the parameters will be inserted (so the object to store the params should be created first)
        paramNode is the parameter node fetched from the xml file
        """
        name=paramNode.get('name')
        if name=='times':#handle this parameter, deprecated in v1.60.00
            exec('times=%s' %paramNode.get('val'))
            params['startTime'].val =unicode(times[0])
            params['duration'].val = unicode(times[1]-times[0])
            return #times doesn't need to update its type or 'updates' rule
        elif name=='correctIf':#handle this parameter, deprecated in v1.60.00
            corrIf=paramNode.get('val')
            corrAns=corrIf.replace('resp.keys==unicode(','').replace(')','')
            params['correctAns'].val=corrAns
            name='correctAns'#then we can fetch thte other aspects correctly below
        if 'olour' in name:#colour parameter was Americanised in v1.61.00
            name=name.replace('olour','olor')            
            params[name].val = paramNode.get('val')
        elif 'val' in paramNode.keys(): params[name].val = paramNode.get('val')
        #get the value type and update rate
        if 'valType' in paramNode.keys(): 
            params[name].valType = paramNode.get('valType')
            # compatibility checks: 
            if name in ['correctAns','allowedKeys','text'] and paramNode.get('valType')=='code':
                params[name].valType='str'# these components were changed in v1.60.01
            #conversions based on valType
            if params[name].valType=='bool': exec("params[name].val=%s" %params[name].val)
        if 'updates' in paramNode.keys(): 
            params[name].updates = paramNode.get('updates')
    def loadFromXML(self, filename):
        """Loads an xml file and parses the builder Experiment from it
        """
        #open the file using a parser that ignores prettyprint blank text
        parser = etree.XMLParser(remove_blank_text=True)
        f=open(filename)
        self._doc=etree.XML(f.read(),parser)
        f.close()
        root=self._doc#.getroot()
        
        #some error checking on the version (and report that this isn't valid .psyexp)?
        filename_base = os.path.basename(filename)
        if root.tag != "PsychoPy2experiment":
            print '\n%s is not a valid .psyexp file, "%s"' % (filename_base, root.tag)
            # the current exp is already vaporized at this point, oops
            return
        self.psychopyVersion = root.get('version')
        version_f = float(self.psychopyVersion.rsplit('.',1)[0]) # drop bugfix
        if version_f < 1.63:
            print '\nnote: v%s was used to create %s ("%s")' % (self.psychopyVersion, filename_base, root.tag)
        
        #Parse document nodes
        #first make sure we're empty
        self.flow = Flow(exp=self)#every exp has exactly one flow
        self.routines={}
        self.namespace = NameSpace(self) # start fresh
        modified_names = []
        
        #fetch exp settings
        settingsNode=root.find('Settings')
        for child in settingsNode:
            self._getXMLparam(params=self.settings.params, paramNode=child)
        #fetch routines
        routinesNode=root.find('Routines')
        for routineNode in routinesNode:#get each routine node from the list of routines
            routine_good_name = self.namespace.make_valid(routineNode.get('name'))
            if routine_good_name != routineNode.get('name'):
                modified_names.append(routineNode.get('name'))
            self.namespace.user.append(routine_good_name)
            routine = Routine(name=routine_good_name, exp=self)
            #self._getXMLparam(params=routine.params, paramNode=routineNode)
            self.routines[routineNode.get('name')]=routine
            for componentNode in routineNode:
                componentType=componentNode.tag
                #create an actual component of that type
                component=getAllComponents()[componentType](\
                    name=componentNode.get('name'),
                    parentName=routineNode.get('name'), exp=self)
                #populate the component with its various params
                for paramNode in componentNode:
                    self._getXMLparam(params=component.params, paramNode=paramNode)
                comp_good_name = self.namespace.make_valid(componentNode.get('name'))
                if comp_good_name != componentNode.get('name'):
                    modified_names.append(componentNode.get('name'))
                self.namespace.add(comp_good_name)
                component.params['name'].val = comp_good_name
                routine.append(component)
        
        #fetch flow settings
        flowNode=root.find('Flow')
        loops={}
        for elementNode in flowNode:
            if elementNode.tag=="LoopInitiator":
                loopType=elementNode.get('loopType')
                loopName=self.namespace.make_valid(elementNode.get('name'))
                if loopName != elementNode.get('name'):
                    modified_names.append(elementNode.get('name'))
                self.namespace.user.append(loopName)
                exec('loop=%s(exp=self,name="%s")' %(loopType,loopName))
                loops[loopName]=loop
                for paramNode in elementNode:
                    self._getXMLparam(paramNode=paramNode,params=loop.params)
                    #for trialList convert string rep to actual list of dicts
                    if paramNode.get('name')=='trialList':
                        param=loop.params['trialList']
                        exec('param.val=%s' %(param.val))#e.g. param.val=[{'ori':0},{'ori':3}]
                self.flow.append(LoopInitiator(loop=loops[loopName]))
            elif elementNode.tag=="LoopTerminator":
                self.flow.append(LoopTerminator(loop=loops[elementNode.get('name')]))
            elif elementNode.tag=="Routine":
                self.flow.append(self.routines[elementNode.get('name')])
                
        if modified_names:
            print 'duplicate variable name(s) changed in loadFromXML: %s\n' % ' '.join(modified_names)
            
    def setExpName(self, name):
        self.name=name
        self.settings.expName=name

class Param:
    """Defines parameters for Experiment Components
    A string representation of the parameter will depend on the valType:

    >>> sizeParam = Param(val=[3,4], valType='num')
    >>> print sizeParam
    numpy.asarray([3,4])

    >>> sizeParam = Param(val=[3,4], valType='str')
    >>> print sizeParam
    "[3,4]"

    >>> sizeParam = Param(val=[3,4], valType='code')
    >>> print sizeParam
    [3,4]

    """
    def __init__(self, val, valType, allowedVals=[],allowedTypes=[], hint="", updates=None, allowedUpdates=None):
        """
        @param val: the value for this parameter
        @type val: any
        @param valType: the type of this parameter ('num', 'str', 'code')
        @type valType: string
        @param allowedVals: possible vals for this param (e.g. units param can only be 'norm','pix',...)
        @type allowedVals: any
        @param allowedTypes: if other types are allowed then this is the possible types this parameter can have (e.g. rgb can be 'red' or [1,0,1])
        @type allowedTypes: list
        @param hint: describe this parameter for the user
        @type hint: string
        @param updates: how often does this parameter update ('experiment', 'routine', 'set every frame')
        @type updates: string
        @param allowedUpdates: conceivable updates for this param [None, 'routine', 'set every frame']
        @type allowedUpdates: list
        """
        self.val=val
        self.valType=valType
        self.allowedTypes=allowedTypes
        self.hint=hint
        self.updates=updates
        self.allowedUpdates=allowedUpdates
        self.allowedVals=allowedVals
    def __str__(self):
        if self.valType == 'num':
            try:
                return str(float(self.val))#will work if it can be represented as a float
            except:#might be an array
                return "asarray(%s)" %(self.val)
        elif self.valType == 'str':
            if (type(self.val) in [str, unicode]) and self.val.startswith("$"):
                return "%s" %(self.val[1:])#override the string type and return as code
            elif (type(self.val) in [str, unicode]) and self.val.startswith("\$"): 
                return repr(self.val[1:])#the user actually wanted a string repr with the $ as first char
            else:#provide the string representation (the code to create a string)
                return repr(self.val)#this neatly handles like "it's" and 'He says "hello"'
        elif self.valType == 'code':
            if (type(self.val) in [str, unicode]) and self.val.startswith("$"):
                return "%s" %(self.val[1:])#a $ in a code parameter is unecessary so remove it
            elif (type(self.val) in [str, unicode]) and self.val.startswith("\$"): 
                return "%s" %(self.val[1:])#the user actually wanted just the $
            else:#provide the code
                return "%s" %(self.val)
        elif self.valType == 'bool':
            return "%s" %(self.val)
        else:
            raise TypeError, "Can't represent a Param of type %s" %self.valType

class TrialHandler:
    """A looping experimental control object
            (e.g. generating a psychopy TrialHandler or StairHandler).
            """
    def __init__(self, exp, name, loopType='random', nReps=5,
        trialList=[], trialListFile='',endPoints=[0,1]):
        """
        @param name: name of the loop e.g. trials
        @type name: string
        @param loopType:
        @type loopType: string ('rand', 'seq')
        @param nReps: number of reps (for all trial types)
        @type nReps:int
        @param trialList: list of different trial conditions to be used
        @type trialList: list (of dicts?)
        @param trialListFile: filename of the .csv file that contains trialList info
        @type trialList: string (filename)
        """
        self.type='TrialHandler'
        self.exp=exp
        self.order=['name']#make name come first (others don't matter)
        self.params={}
        self.params['name']=Param(name, valType='code', updates=None, allowedUpdates=None,
            hint="Name of this loop")
        self.params['nReps']=Param(nReps, valType='code', updates=None, allowedUpdates=None,
            hint="Number of repeats (for each type of trial)")
        self.params['trialList']=Param(trialList, valType='str', updates=None, allowedUpdates=None,
            hint="A list of dictionaries describing the differences between each trial type")
        self.params['trialListFile']=Param(trialListFile, valType='str', updates=None, allowedUpdates=None,
            hint="A comma-separated-value (.csv) file specifying the parameters for each trial")
        self.params['endPoints']=Param(endPoints, valType='num', updates=None, allowedUpdates=None,
            hint="The start and end of the loop (see flow timeline)")
        self.params['loopType']=Param(loopType, valType='str', allowedVals=['random','sequential','staircase'],
            hint="How should the next trial value(s) be chosen?")#NB staircase is added for the sake of the loop properties dialog
        #these two are really just for making the dialog easier (they won't be used to generate code)
        self.params['endPoints']=Param(endPoints,valType='num',
            hint='Where to loop from and to (see values currently shown in the flow view)')
    def writeInitCode(self,buff):
        #todo: write code to fetch trialList from file?
        #create nice line-separated list of trial types
        if self.params['trialListFile'].val==None:
            trialStr="[None]"
        else: trialStr="data.importTrialList(%s)" %self.params['trialListFile']
        #also a 'thisName' for use in "for thisTrial in trials:"
<<<<<<< HEAD
        self.thisName = self.exp.namespace.make_loop_index(self.params['name'].val)
=======
        self.thisName = ("this"+self.params['name'].val.capitalize()[:-1])
        #convert None to 'None' if needed
        if self.exp.expPath==None:
            expPath='None'
        else: expPath = self.exp.expPath
>>>>>>> 82b7d593
        #write the code
        buff.writeIndentedLines("\n#set up handler to look after randomisation of trials etc\n")
        buff.writeIndented("%s=data.TrialHandler(nReps=%s, method=%s, \n" \
                %(self.params['name'], self.params['nReps'], self.params['loopType']))
        buff.writeIndented("    extraInfo=expInfo, originPath='%s',\n" %expPath)
        buff.writeIndented("    trialList=%s)\n" %(trialStr))
        buff.writeIndented("%s=%s.trialList[0]#so we can initialise stimuli with some values\n" %(self.thisName, self.params['name']))
        #create additional names (e.g. rgb=thisTrial.rgb) if user doesn't mind cluttered namespace
        if not self.exp.prefsBuilder['unclutteredNamespace']:
            buff.writeIndented("#abbrieviate parameter names if possible (e.g. rgb=%s.rgb)\n" %self.thisName)
            buff.writeIndented("if %s!=None:\n" %self.thisName)
            buff.writeIndented(buff.oneIndent+"for paramName in %s.keys():\n" %self.thisName)
            buff.writeIndented(buff.oneIndent*2+"exec(paramName+'=%s.'+paramName)\n" %self.thisName)
    def writeLoopStartCode(self,buff):
        #work out a name for e.g. thisTrial in trials:
        buff.writeIndented("\n")
        buff.writeIndented("for %s in %s:\n" %(self.thisName, self.params['name']))
        #fetch parameter info from trialList        
        buff.setIndentLevel(1, relative=True)
        #create additional names (e.g. rgb=thisTrial.rgb) if user doesn't mind cluttered namespace
        if not self.exp.prefsBuilder['unclutteredNamespace']:
            buff.writeIndented("#abbrieviate parameter names if possible (e.g. rgb=%s.rgb)\n" %self.thisName)
            buff.writeIndented("if %s!=None:\n" %self.thisName)
            buff.writeIndented(buff.oneIndent+"for paramName in %s.keys():\n" %self.thisName)
            buff.writeIndented(buff.oneIndent*2+"exec(paramName+'=%s.'+paramName)\n" %self.thisName)
    def writeLoopEndCode(self,buff):
        buff.setIndentLevel(-1, relative=True)
        buff.writeIndented("\n")
        buff.writeIndented("#completed %s repeats of '%s'\n" \
            %(self.params['nReps'], self.params['name']))
        buff.writeIndented("\n")

        #save data
        ##a string to show all the available variables (if the trialList isn't just None or [None])
        stimOutStr="["
        if self.params['trialList'].val not in [None, [None]]:
            for variable in self.params['trialList'].val[0].keys():#get the keys for the first trial type
                stimOutStr+= "'%s', " %variable
        stimOutStr+= "]"
        if self.exp.settings.params['Save psydat file'].val:
            buff.writeIndented("%(name)s.saveAsPickle(filename+'%(name)s')\n" %self.params)
        if self.exp.settings.params['Save excel file'].val:
            buff.writeIndented("%(name)s.saveAsExcel(filename+'.xlsx', sheetName='%(name)s',\n" %self.params)
            buff.writeIndented("    stimOut=%s,\n" %stimOutStr)
            buff.writeIndented("    dataOut=['n','all_mean','all_std', 'all_raw'])\n")
        if self.exp.settings.params['Save csv file'].val:
            buff.writeIndented("%(name)s.saveAsText(filename+'%(name)s.csv', delim=',',\n" %self.params)
            buff.writeIndented("    stimOut=%s,\n" %stimOutStr)
            buff.writeIndented("    dataOut=['n','all_mean','all_std', 'all_raw'])\n")
    def getType(self):
        return 'TrialHandler'
    
class StairHandler:
    """A staircase experimental control object.
    """
    def __init__(self, exp, name, nReps='50', startVal='', nReversals='',
            nUp=1, nDown=3, minVal=0,maxVal=1,
            stepSizes='[4,4,2,2,1]', stepType='db', endPoints=[0,1]):
        """
        @param name: name of the loop e.g. trials
        @type name: string
        @param nReps: number of reps (for all trial types)
        @type nReps:int
        """
        self.type='StairHandler'
        self.exp=exp
        self.order=['name']#make name come first (others don't matter)
        self.params={}
        self.params['name']=Param(name, valType='code', hint="Name of this loop")
        self.params['nReps']=Param(nReps, valType='code',
            hint="(Minimum) number of trials in the staircase")
        self.params['start value']=Param(startVal, valType='num',
            hint="The initial value of the parameter")
        self.params['max value']=Param(maxVal, valType='num',
            hint="The maximum value the parameter can take")
        self.params['min value']=Param(minVal, valType='num',
            hint="The minimum value the parameter can take")
        self.params['step sizes']=Param(stepSizes, valType='num',
            hint="The size of the jump at each step (can change on each 'reversal')")
        self.params['step type']=Param(stepType, valType='str', allowedVals=['lin','log','db'],
            hint="The units of the step size (e.g. 'linear' will add/subtract that value each step, whereas 'log' will ad that many log units)")
        self.params['N up']=Param(nUp, valType='code',
            hint="The number of 'incorrect' answers before the value goes up")
        self.params['N down']=Param(nDown, valType='code',
            hint="The number of 'correct' answers before the value goes down")
        self.params['N reversals']=Param(nReversals, valType='code',
            hint="Minimum number of times the staircase must change direction before ending")
        #these two are really just for making the dialog easier (they won't be used to generate code)
        self.params['loopType']=Param('staircase', valType='str', allowedVals=['random','sequential','staircase'],
            hint="How should the next trial value(s) be chosen?")#NB this is added for the sake of the loop properties dialog
        self.params['endPoints']=Param(endPoints,valType='num',
            hint='Where to loop from and to (see values currently shown in the flow view)')
    def writeInitCode(self,buff):
        #also a 'thisName' for use in "for thisTrial in trials:"
        self.thisName = self.exp.namespace.make_loop_index(self.params['name'].val)
        #write the code
        if self.params['N reversals'].val in ["", None, 'None']:
            self.params['N reversals'].val='0'
        #convert None to 'None' if needed
        if self.exp.expPath==None:
            expPath='None'
        else: expPath = self.exp.expPath
        #write the code
        buff.writeIndentedLines("\n#set up handler to look after randomisation of trials etc\n")
        buff.writeIndented("%(name)s=data.StairHandler(startVal=%(start value)s, extraInfo=expInfo,\n" %(self.params))
        buff.writeIndented("    stepSizes=%(step sizes)s, stepType=%(step type)s,\n" %self.params)
        buff.writeIndented("    nReversals=%(N reversals)s, nTrials=%(nReps)s, \n" %self.params)
        buff.writeIndented("    nUp=%(N up)s, nDown=%(N down)s,\n" %self.params)
        buff.writeIndented("    originPath='%s')\n" %expPath)
        buff.writeIndented("level=%s=%s#initialise some vals\n" %(self.thisName, self.params['start value']))
    def writeLoopStartCode(self,buff):
        #work out a name for e.g. thisTrial in trials:
        buff.writeIndented("\n")
        buff.writeIndented("for %s in %s:\n" %(self.thisName, self.params['name']))
        buff.setIndentLevel(1, relative=True)
        buff.writeIndented("level=%s\n" %(self.thisName))
    def writeLoopEndCode(self,buff):
        buff.setIndentLevel(-1, relative=True)
        buff.writeIndented("\n")
        buff.writeIndented("#staircase completed\n")
        buff.writeIndented("\n")
        #save data
        if self.exp.settings.params['Save psydat file'].val:
            buff.writeIndented("%(name)s.saveAsPickle(filename+'%(name)s')\n" %self.params)
        if self.exp.settings.params['Save excel file'].val:
            buff.writeIndented("%(name)s.saveAsExcel(filename+'.xlsx', sheetName='%(name)s')\n" %self.params)
        if self.exp.settings.params['Save csv file'].val:
            buff.writeIndented("%(name)s.saveAsText(filename+'%(name)s.csv', delim=',')\n" %self.params)
    def getType(self):
        return 'StairHandler'

class LoopInitiator:
    """A simple class for inserting into the flow.
    This is created automatically when the loop is created"""
    def __init__(self, loop):
        self.loop=loop
        self.exp=loop.exp
    def writeInitCode(self,buff):
        self.loop.writeInitCode(buff)
    def writeMainCode(self,buff):
        self.loop.writeLoopStartCode(buff)
        self.exp.flow._loopList.append(self.loop)#we are now the inner-most loop
    def getType(self):
        return 'LoopInitiator'
    def writeExperimentEndCode(self,buff):#not needed
        pass
class LoopTerminator:
    """A simple class for inserting into the flow.
    This is created automatically when the loop is created"""
    def __init__(self, loop):
        self.loop=loop
        self.exp=loop.exp
    def writeInitCode(self,buff):
        pass
    def writeMainCode(self,buff):
        self.loop.writeLoopEndCode(buff)
        self.exp.flow._loopList.remove(self.loop)# _loopList[-1] will now be the inner-most loop
    def getType(self):
        return 'LoopTerminator'
    def writeExperimentEndCode(self,buff):#not needed
        pass
class Flow(list):
    """The flow of the experiment is a list of L{Routine}s, L{LoopInitiator}s and
    L{LoopTerminator}s, that will define the order in which events occur
    """
    def __init__(self, exp):
        list.__init__(self)
        self.exp=exp
        self._currentRoutine=None
        self._loopList=[]#will be used while we write the code
    def __repr__(self):
        return "psychopy.experiment.Flow(%s)" %(str(list(self)))
    def addLoop(self, loop, startPos, endPos):
        """Adds initiator and terminator objects for the loop
        into the Flow list"""
        self.insert(int(endPos), LoopTerminator(loop))
        self.insert(int(startPos), LoopInitiator(loop))
        self.exp.requirePsychopyLibs(['data'])#needed for TrialHandlers etc
    def addRoutine(self, newRoutine, pos):
        """Adds the routine to the Flow list"""
        self.insert(int(pos), newRoutine)
    def removeComponent(self,component,id=None):
        """Removes a Loop, LoopTerminator or Routine from the flow
        
        For a Loop (or initiator or terminator) to be deleted we can simply remove
        the object using normal list syntax. For a Routine there may be more than 
        one instance in the Flow, so either choose which one by specifying the id, or all
        instances will be removed (suitable if the Routine has been deleted).
        """
        if component.getType() in ['LoopInitiator', 'LoopTerminator']:
            component=component.loop#and then continue to do the next
        if component.getType() in ['StairHandler', 'TrialHandler']:
            #we need to remove the termination points that correspond to the loop
            for comp in self:
                if comp.getType() in ['LoopInitiator','LoopTerminator']:
                    if comp.loop==component: self.remove(comp)
        elif component.getType()=='Routine':
            if id==None: 
                #a Routine may come up multiple times - remove them all
                #self.remove(component)#cant do this - two empty routines (with diff names) look the same to list comparison
                for id, compInFlow in enumerate(self):
                    if hasattr(compInFlow, 'name') and component.name==compInFlow.name: del self[id]
            else: del self[id]#just delete the single entry we were given (e.g. from right-click in GUI)
    def writeCode(self, script):
        #initialise
        for entry in self: #NB each entry is a routine or LoopInitiator/Terminator
            self._currentRoutine=entry
            entry.writeInitCode(script)
        #run-time code
        for entry in self:
            self._currentRoutine=entry
            entry.writeMainCode(script)
        #tear-down code (very few components need this)
        for entry in self:
            self._currentRoutine=entry
            entry.writeExperimentEndCode(script)
    
class Routine(list):
    """
    A Routine determines a single sequence of events, such
    as the presentation of trial. Multiple Routines might be
    used to comprise an Experiment (e.g. one for presenting
    instructions, one for trials, one for debriefing subjects).

    In practice a Routine is simply a python list of Components,
    each of which knows when it starts and stops.
    """
    def __init__(self, name, exp, components=[]):
        self.params={'name':name}
        self.name=name
        self.exp=exp
        self._continueName=''#this is used for script-writing e.g. "while continueTrial:"
        self._clockName=None#this is used for script-writing e.g. "t=trialClock.GetTime()"
        list.__init__(self, components)
    def __repr__(self):
        return "psychopy.experiment.Routine(name='%s',exp=%s,components=%s)" %(self.name,self.exp,str(list(self)))
    def addComponent(self,component):
        """Add a component to the end of the routine"""
        self.append(component)
    def removeComponent(self,component):
        """Remove a component from the end of the routine"""
        self.remove(component)
    def writeInitCode(self,buff):
        buff.writeIndented('\n')
        buff.writeIndented('#Initialise components for routine:%s\n' %(self.name))
        self._clockName = self.name+"Clock"
        self._continueName = "continue%s" %self.name.capitalize()
        buff.writeIndented('%s=core.Clock()\n' %(self._clockName))
        for thisEvt in self:
            thisEvt.writeInitCode(buff)

    def writeMainCode(self,buff):
        """This defines the code for the frames of a single routine
        """
        
        buff.writeIndentedLines("\n#update component parameters for each repeat\n")
        #This is the beginning of the routine, before the loop starts
        for event in self:
            event.writeRoutineStartCode(buff)
        
        #create the frame loop for this routine
        buff.writeIndentedLines('\n#run the trial\n')
        buff.writeIndented('%s=True\n' %self._continueName)
        buff.writeIndented('t=0; %s.reset()\n' %(self._clockName))
        buff.writeIndented('while %s and (t<%.4f):\n' %(self._continueName, self.getMaxTime()))
        buff.setIndentLevel(1,True)

        #on each frame
        buff.writeIndented('#get current time\n')
        buff.writeIndented('t=%s.getTime()\n' %self._clockName)

        #write the code for each component during frame
        buff.writeIndentedLines('\n#update/draw components on each frame\n')
        for event in self:
            event.writeFrameCode(buff)

        #update screen
        buff.writeIndentedLines('\n#check for quit (the [Esc] key)\n')
        buff.writeIndented('if event.getKeys(["escape"]): core.quit()\n')
        buff.writeIndented('#refresh the screen\n')
        buff.writeIndented('win.flip()\n')

        #that's done decrement indent to end loop
        buff.setIndentLevel(-1,True)

        #write the code for each component for the end of the routine
        buff.writeIndented('\n')
        buff.writeIndented('#end of this routine (e.g. trial)\n')
        for event in self:
            event.writeRoutineEndCode(buff)

    def writeExperimentEndCode(self,buff):
        """This defines the code for the frames of a single routine
        """
        #This is the beginning of the routine, before the loop starts
        for component in self:
            component.writeExperimentEndCode(buff)
    def getType(self):
        return 'Routine'
    def getComponentFromName(self, name):
        for comp in self:
            if comp.params['name']==name:
                return comp
        return None
    def getMaxTime(self):
        maxTime=0
        times=[]
        for event in self:
            if 'startTime' not in event.params.keys(): continue
            if event.params['duration'].val in ['-1', ''] \
                or '$' in [event.params['startTime'].val[0], event.params['duration'].val[0]]:
                maxTime=1000000
            else:
                exec("maxTime=%(startTime)s+%(duration)s" %(event.params))#convert params['duration'].val into numeric
            times.append(maxTime)
            maxTime=float(max(times))
        return maxTime
    
class NameSpace():
    """class for managing variable names in builder-constructed experiments.
    
    The aim is to help detect and avoid name-space collisions from user-entered variable names.
    Track four groups of variables:
        numpy =    part of numpy or numpy.random (maybe its ok for a user to redefine these?)
        psychopy = part of psychopy, such as event or data; include os here
        builder =  used internally by the builder when constructing an experiment
        user =     used 'externally' by a user when programming an experiment
    Some vars, like core, are part of both psychopy and numpy, so the order of operations can matter
    
    Notes for development:
    are these all of the ways to get into the namespace?
    - import statements at top of file: numpy, psychopy, os, etc
    - a handful of things that always spring up automatically, like t and win
    - routines: user-entered var name = routine['name'].val, plus sundry helper vars, like theseKeys
    - flow elements: user-entered = flowElement['name'].val
    - routine & flow from either GUI or .psyexp file
    - each routine and flow element potentially has a ._continueName and a ._clockName,
        which for "name" means "continueName" and "nameClock"
        loops have thisName, albeit thisNam (missing end character)
    - column headers in condition files
    - abbreviating parameter names (e.g. rgb=thisTrial.rgb)
    
    TO DO (throughout app):
        trialLists on import
        how to rename routines? seems like: make a contextual menu with 'remove', which calls DlgRoutineProperties
        staircase resists being reclassified as trialhandler
    
    :Author:
        2011 Jeremy Gray
    """
    def __init__(self, exp):
        """ set-up a given experiment's namespace: known reserved words, plus empty 'user' space list"""
        self.exp = exp
        #deepcopy fails if you pre-compile regular expressions and stash here
        
        self.numpy = list(set(dir(numpy) + dir(numpy.random))) # remove some redundancies
        self.keywords = ['and', 'del', 'from', 'not', 'while', 'as', 'elif', 'global', 'or',
                        'with', 'assert', 'else', 'if', 'pass', 'yield', 'break', 'except',
                        'import', 'print', 'class', 'exec', 'in', 'raise', 'continue', 'finally',
                        'is', 'return', 'def', 'for', 'lambda', 'try',
                        
                         'abs', 'all', 'any', 'apply', 'basestring', 'bin', 'bool', 'buffer',
                         'bytearray', 'bytes', 'callable', 'chr', 'classmethod', 'cmp', 'coerce',
                         'compile', 'complex', 'copyright', 'credits', 'delattr', 'dict', 'dir',
                         'divmod', 'enumerate', 'eval', 'execfile', 'exit', 'file', 'filter',
                         'float', 'format', 'frozenset', 'getattr', 'globals', 'hasattr', 'hash',
                         'help', 'hex', 'id', 'input', 'int', 'intern', 'isinstance', 'issubclass',
                         'iter', 'len', 'license', 'list', 'locals', 'long', 'map', 'max', 'memoryview',
                         'min', 'next', 'object', 'oct', 'open', 'ord', 'pow', 'print', 'property',
                         'quit', 'range', 'raw_input', 'reduce', 'reload', 'repr', 'reversed', 'round',
                         'set', 'setattr', 'slice', 'sorted', 'staticmethod', 'str', 'sum', 'super',
                         'tuple', 'type', 'unichr', 'unicode', 'vars', 'xrange', 'zip',
                         'clear', 'copy', 'fromkeys', 'get', 'has_key', 'items', 'iteritems', 'iterkeys',
                         'itervalues', 'keys', 'pop', 'popitem', 'setdefault', 'update', 'values',
                         'viewitems', 'viewkeys', 'viewvalues',
                         
                         '__builtins__', '__doc__', '__file__', '__name__', '__package__']
        # these are based on a partial test, known to be incomplete:
        self.psychopy = ['psychopy', 'os', 'core', 'data', 'visual', 'event', 'gui']
        self.builder = ['KeyResponse', 'buttons', 'continueTrial', 'dlg', 'expInfo', 'expName', 'filename',
            'logFile', 't', 'theseKeys', 'win', 'x', 'y', 'level']
        # user-entered, from Builder dialog or conditions file:
        self.user = []
    
    def __str__(self, numpy_count_only=True):
        vars = self.user + self.builder + self.psychopy
        if numpy_count_only:
            return "%s + [%d numpy]" % (str(vars), len(self.numpy))
        else:
            return str(vars + self.numpy)
    
    def get_derived(self, basename):
        """ buggy
        idea: return variations on name, based on its type, to flag name that will come to exist at run-time;
        more specific than is_possibly-derivable()
        if basename is a routine, return continueBasename and basenameClock,
        if basename is a loop, return make_loop_index(name)
        """
        derived_names = []
        for flowElement in self.exp.flow:
            if flowElement.getType() in ['LoopInitiator','LoopTerminator']:
                flowElement=flowElement.loop  # we want the loop itself
                # basename can be <type 'instance'>
                derived_names += [self.make_loop_index(basename)]
            if basename == str(flowElement.params['name']) and basename+'Clock' not in derived_names:
                derived_names += [basename+'Clock', 'continue'+basename.capitalize()]
        # other derived_names?
        # 
        return derived_names 
    
    def get_collisions(self):
        """return None, or a list of names in .user that are also in one of the other spaces"""
        duplicates = list(set(self.user).intersection(set(self.builder + self.psychopy + self.numpy)))
        su = sorted(self.user)
        duplicates += [var for i,var in enumerate(su) if i<len(su)-1 and su[i+1] == var] 
        if duplicates != []:
            return duplicates
        return None
    
    def is_valid(self, name):
        """var-name compatible? return True if string name is alphanumeric + underscore only, with non-digit first"""
        return bool(_valid_var_re.match(name))
    def is_possibly_derivable(self, name):
        """catch all possible derived-names, regardless of whether currently"""
        derivable = name.startswith('this') or name.startswith('continue') or name.endswith('Clock')
        derivable = derivable or name.startswith('these')
        return derivable
    def exists(self, name): 
        """returns None, or a message indicating where the name is in use.
        cannot guarantee that a name will be conflict-free.
        does not check whether the string is a valid variable name.
        
        >>> exists('t')
        Builder variable
        """
        try: name = str(name) # convert from unicode if possible
        except: pass
        
        # check get_derived:
        
        # check in this order:
        if name in self.user: return "script variable"
        if name in self.builder: return "Builder variable"
        if name in self.psychopy: return "Psychopy module"
        if name in self.numpy: return "numpy function"
        if name in self.keywords: return "python keyword"
        
        return # None, meaning does not exist already
    
    def add(self, name, sublist='default'):
        """add name to namespace by appending a name or list of names to a sublist, eg, self.user"""
        if name is None: return
        if sublist == 'default': sublist = self.user
        if type(name) != list:
            sublist.append(name)
        else:
            sublist += name
        
    def remove(self, name, sublist='default'):
        """remove name from the specified sublist (and hence from the name-space), eg, self.user"""
        if name is None: return
        if sublist == 'default': sublist = self.user
        if type(name) != list:
            name = [name]
        for n in list(name):
            if n in sublist:
                del sublist[sublist.index(n)]
        
    def make_valid(self, name, prefix='var', add_to_space=None):
        """given a string, return a valid and unique variable name.
        replace bad characters with underscore, add an integer suffix until its unique
        
        >>> make_valid('t')
        't_1'
        >>> make_valid('Z Z Z')
        'Z_Z_Z'
        >>> make_valid('a')
        'a'
        >>> make_valid('a')
        'a_1'
        >>> make_valid('a')
        'a_2'
        >>> make_valid('123')
        'var_123'
        """
        
        # make it legal:
        try: name = str(name) # convert from unicode, flag as uni if can't convert
        except: prefix = 'uni'
        if not name: name = prefix+'_1'
        if name[0].isdigit():
            name = prefix+'_' + name
        name = _nonalphanumeric_re.sub('_', name) # replace all bad chars with _
        
        # try to make it unique; success depends on accuracy of self.exists():
        i = 2
        if self.exists(name) and name.find('_') > -1: # maybe it already has _\d+? if so, increment from there
            basename, count = name.rsplit('_', 1)
            try:
                i = int(count)
                name = basename
            except:
                pass
        name_orig = name + '_'
        while self.exists(name): # brute-force a unique name
            name = name_orig + str(i)
            i += 1
        if add_to_space:
            self.add(name, add_to_space)
        return name

    def make_loop_index(self, name):
        """return a valid, readable loop-index name: 'this' + (plural->singular).capitalize() [+ (_\d+)]"""
        try: new_name = str(name)
        except: new_name = name
        prefix = 'this'
        irregular = {'stimuli': 'stimulus', 'mice': 'mouse', 'people': 'person'}
        for plural, singular in irregular.items():
            nn = re.compile(plural, re.IGNORECASE)
            new_name = nn.sub(singular, new_name)
        if new_name.endswith('s') and not new_name.lower() in irregular.values():
            new_name = new_name[:-1] # trim last 's'
        else: # might end in s_2, so delete that s; leave S
            match = re.match(r"^(.*)s(_\d+)$", new_name)
            if match: new_name = match.group(1) + match.group(2)
        new_name = prefix + new_name[0].capitalize() + new_name[1:] # retain CamelCase
        new_name = self.make_valid(new_name)
        return new_name
            
def _XMLremoveWhitespaceNodes(parent):
    """Remove all text nodes from an xml document (likely to be whitespace)
    """
    for child in list(parent.childNodes):
        if child.nodeType==node.TEXT_NODE and node.data.strip()=='':
            parent.removeChild(child)
        else:
            removeWhitespaceNodes(child)<|MERGE_RESOLUTION|>--- conflicted
+++ resolved
@@ -99,8 +99,7 @@
     def writeScript(self, expPath=None):
         """Write a PsychoPy script for the experiment
         """
-<<<<<<< HEAD
-        
+        self.expPath = expPath
         script = IndentingBuffer(u'') #a string buffer object
         script.write('#!/usr/bin/env python\n' +
                     '# -*- coding: utf-8 -*-\n' +
@@ -119,29 +118,6 @@
                     "known_name_collisions = %s  #(collisions are bad)\n\n" % str(self.namespace.get_collisions()) )
         
         self.settings.writeStartCode(script) #present info dlg, make logfile, Window
-=======
-        self.expPath = expPath
-        self.noKeyResponse=True#if keyboard is used (and data stored) this will be False
-        s=IndentingBuffer(u'') #a string buffer object
-        s.writeIndented('#!/usr/bin/env python\n')
-        s.writeIndented('# -*- coding: utf-8 -*-\n')
-        s.writeIndented('"""This experiment was created using PsychoPy2 Experiment Builder\n')
-        s.writeIndented('If you publish work using this script please cite the relevant PsychoPy publications\n')
-        s.writeIndented('  Peirce (2007) Journal of Neuroscience Methods 162:8-1\n  Peirce (2009) Frontiers in Neuroinformatics, 2: 10"""\n\n')
-
-        #import psychopy libs
-        libString=""; separator=""
-        for lib in self.psychopyLibs:
-            libString = libString+separator+lib
-            separator=", "#for the second lib upwards we need a comma
-        s.writeIndented("from numpy import * #many different maths functions\n") 
-        s.writeIndented("from numpy.random import * #maths randomisation functions\n")
-        s.writeIndented("import os #handy system and path functions\n")
-        s.writeIndented("from psychopy import %s\n" %libString)
-        s.writeIndented("import psychopy.log #import like this so it doesn't interfere with numpy.log\n\n")
-
-        self.settings.writeStartCode(s)#present info dlg, make logfile, Window
->>>>>>> 82b7d593
         #delegate rest of the code-writing to Flow
         self.flow.writeCode(script)
         self.settings.writeEndCode(script) #close log file
@@ -431,15 +407,11 @@
             trialStr="[None]"
         else: trialStr="data.importTrialList(%s)" %self.params['trialListFile']
         #also a 'thisName' for use in "for thisTrial in trials:"
-<<<<<<< HEAD
         self.thisName = self.exp.namespace.make_loop_index(self.params['name'].val)
-=======
-        self.thisName = ("this"+self.params['name'].val.capitalize()[:-1])
-        #convert None to 'None' if needed
+        #if path is None we need to write 'None' rather than write nothing
         if self.exp.expPath==None:
             expPath='None'
         else: expPath = self.exp.expPath
->>>>>>> 82b7d593
         #write the code
         buff.writeIndentedLines("\n#set up handler to look after randomisation of trials etc\n")
         buff.writeIndented("%s=data.TrialHandler(nReps=%s, method=%s, \n" \
