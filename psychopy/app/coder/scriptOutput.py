#!/usr/bin/env python
# -*- coding: utf-8 -*-

"""Classes and functions for the script output."""

# Part of the PsychoPy library
# Copyright (C) 2002-2018 Jonathan Peirce (C) 2019-2022 Open Science Tools Ltd.
# Distributed under the terms of the GNU General Public License (GPL).

import re
import locale
import wx
import wx.richtext
import webbrowser
from psychopy.localization import _translate
from psychopy.alerts._alerts import AlertEntry
<<<<<<< HEAD
from psychopy.app.themes import handlers
=======
from psychopy.app.themes import ThemeMixin, IconCache
>>>>>>> b55b6389

_prefEncoding = locale.getpreferredencoding()


<<<<<<< HEAD
class ScriptOutputPanel(wx.richtext.RichTextCtrl, handlers.ThemeMixin):
=======
class ScriptOutputPanel(wx.Panel, ThemeMixin):
>>>>>>> b55b6389
    """Class for the script output window in Coder.

    Parameters
    ----------
    parent : :class:`wx.Window`
        Window this object belongs to.
    style : int
        Symbolic constants for style flags.
    size : ArrayLike or None
        Size of the control in pixels `(w, h)`. Use `None` for default.
    font : str or None
        Font to use for output, fixed-width is preferred. If `None`, the theme
        defaults will be used.
    fontSize : int or None
        Point size of the font. If `None`, the theme defaults will be used.

    """
    class OutputToolbar(wx.Panel, ThemeMixin):
        def __init__(self, parent):
            wx.Panel.__init__(self, parent, size=(30, -1))
            self.parent = parent
            iconCache = IconCache()

            # Setup sizer
            self.borderBox = wx.BoxSizer(wx.VERTICAL)
            self.SetSizer(self.borderBox)
            self.sizer = wx.BoxSizer(wx.VERTICAL)
            self.borderBox.Add(self.sizer, border=3, flag=wx.ALL)

            # Clear button
            self.clrBtn = wx.Button(self, size=(16, 16), style=wx.BORDER_NONE)
            self.clrBtn.SetToolTip(_translate(
                "Clear all previous output."
            ))
            self.clrBtn.SetBitmap(
                iconCache.getBitmap(name="clear", size=16)
            )
            self.sizer.Add(self.clrBtn, border=3, flag=wx.ALL)
            self.clrBtn.Bind(wx.EVT_BUTTON, self.parent.ctrl.clear)

            self.Layout()

    def __init__(self,
                 parent,
                 style=wx.TE_READONLY | wx.TE_MULTILINE | wx.BORDER_NONE,
                 font=None,
                 fontSize=None):
        # Init superclass
        wx.Panel.__init__(self, parent, size=(-1, -1), style=style)

        # Setup sizer
        self.sizer = wx.BoxSizer(wx.HORIZONTAL)
        self.SetSizer(self.sizer)

        # Text control
        self.ctrl = ScriptOutputCtrl(self,
                                     style=style,
                                     font=font,
                                     fontSize=fontSize)
        self.sizer.Add(self.ctrl, proportion=1, flag=wx.EXPAND)

        # Toolbar
        self.toolbar = self.OutputToolbar(self)
        self.sizer.Prepend(self.toolbar, flag=wx.EXPAND)


class ScriptOutputCtrl(wx.richtext.RichTextCtrl, ThemeMixin):

    def __init__(self, parent,
                 style=wx.TE_READONLY | wx.TE_MULTILINE | wx.BORDER_NONE,
                 size=None,
                 font=None,
                 fontSize=None):
        wx.richtext.RichTextCtrl.__init__(
            self,
            parent,
            id=wx.ID_ANY,
            value="",
            pos=wx.DefaultPosition,
            size=wx.DefaultSize if size is None else size,
            style=style,
            validator=wx.DefaultValidator,
            name=wx.TextCtrlNameStr)

        self.parent = parent
        self.tabIcon = "stdout"
        self._font = font
        self._fontSize = fontSize
        self.Bind(wx.EVT_TEXT_URL, self.onURL)

    def write(self, inStr):
        """Write (append) text to the control.

        Formatting is automatically applied to the text assuming the text
        follows PsychoPy's standard formatting conventions.

        Parameters
        ----------
        inStr : str
            Text to append.

        """
        # mostly taken from the existing StdOutRich class used by runner
        self.MoveEnd()  # always 'append' text rather than 'writing' it

        if isinstance(inStr, AlertEntry):
            alert = inStr
            # Write Code
            self.BeginBold()
            self.BeginTextColour(wx.BLUE)
            self.BeginURL(alert.url)
            self.WriteText("Alert {}:".format(alert.code))
            self.EndURL()
            self.EndBold()
            self.EndTextColour()

            # Write Message
            self.BeginTextColour([0, 0, 0])
            self.WriteText(alert.msg)
            self.EndTextColour()

            # Write URL
            self.WriteText("\n\t"+_translate("For further info see "))
            self.BeginBold()
            self.BeginTextColour(wx.BLUE)
            self.BeginURL(alert.url)
            self.WriteText("{:<15}".format(alert.url))
            self.EndURL()
            self.EndBold()
            self.EndTextColour()

            self.Newline()
            self.ShowPosition(self.GetLastPosition())

            self._applyAppTheme()

            return

        # convert to unicode if needed
        if isinstance(inStr, bytes):
            try:
                inStr = inStr.decode('utf-8')
            except UnicodeDecodeError:
                inStr = inStr.decode(_prefEncoding)

        # process the line, apply formatting and append
        for thisLine in inStr.splitlines(True):
            try:
                thisLine = thisLine.replace("\t", "    ")
            except Exception as e:
                self.WriteText(str(e))

            if len(re.findall('".*", line.*', thisLine)) > 0:
                # this line contains a file/line location so write as URL
                # self.BeginStyle(self.urlStyle)  # this should be done with
                # styles, but they don't exist in wx as late as 2.8.4.0
                self.BeginBold()
                self.BeginTextColour(wx.BLUE)
                self.BeginURL(thisLine)
                self.WriteText(thisLine)
                self.EndURL()
                self.EndBold()
                self.EndTextColour()
            elif len(re.findall('WARNING', thisLine)) > 0:
                self.BeginTextColour([0, 150, 0])
                self.WriteText(thisLine)
                self.EndTextColour()
            elif len(re.findall('ERROR', thisLine)) > 0:
                self.BeginTextColour([150, 0, 0])
                self.WriteText(thisLine)
                self.EndTextColour()
            else:
                # line to write as simple text
                self.WriteText(thisLine)
        self._applyAppTheme()
        self.MoveEnd()  # go to end of stdout so user can see updated text
        self.ShowPosition(self.GetLastPosition())

    def onURL(self, evt):
        """Open link in default browser."""
        wx.BeginBusyCursor()
        try:
            if evt.String.startswith("http"):
                webbrowser.open(evt.String)
            else:
                # decompose the URL of a file and line number"""
                # "C:\Program Files\wxPython...\samples\hangman\hangman.py"
                filename = evt.GetString().split('"')[1]
                lineNumber = int(evt.GetString().split(',')[1][5:])
                self.GetTopLevelParent().gotoLine(filename, lineNumber)
        except Exception as e:
            print("##### Could not open URL: {} #####\n".format(evt.String))
            print(e)
        wx.EndBusyCursor()

    def clear(self, evt=None):
        self.Clear()
        self._applyAppTheme()


if __name__ == "__main__":
    pass<|MERGE_RESOLUTION|>--- conflicted
+++ resolved
@@ -14,20 +14,12 @@
 import webbrowser
 from psychopy.localization import _translate
 from psychopy.alerts._alerts import AlertEntry
-<<<<<<< HEAD
-from psychopy.app.themes import handlers
-=======
-from psychopy.app.themes import ThemeMixin, IconCache
->>>>>>> b55b6389
+from psychopy.app.themes import handlers, icons
 
 _prefEncoding = locale.getpreferredencoding()
 
 
-<<<<<<< HEAD
-class ScriptOutputPanel(wx.richtext.RichTextCtrl, handlers.ThemeMixin):
-=======
-class ScriptOutputPanel(wx.Panel, ThemeMixin):
->>>>>>> b55b6389
+class ScriptOutputPanel(wx.Panel, handlers.ThemeMixin):
     """Class for the script output window in Coder.
 
     Parameters
@@ -45,11 +37,10 @@
         Point size of the font. If `None`, the theme defaults will be used.
 
     """
-    class OutputToolbar(wx.Panel, ThemeMixin):
+    class OutputToolbar(wx.Panel, handlers.ThemeMixin):
         def __init__(self, parent):
             wx.Panel.__init__(self, parent, size=(30, -1))
             self.parent = parent
-            iconCache = IconCache()
 
             # Setup sizer
             self.borderBox = wx.BoxSizer(wx.VERTICAL)
@@ -63,7 +54,7 @@
                 "Clear all previous output."
             ))
             self.clrBtn.SetBitmap(
-                iconCache.getBitmap(name="clear", size=16)
+                icons.ButtonIcon(name="clear", size=16).bitmap
             )
             self.sizer.Add(self.clrBtn, border=3, flag=wx.ALL)
             self.clrBtn.Bind(wx.EVT_BUTTON, self.parent.ctrl.clear)
@@ -94,13 +85,14 @@
         self.sizer.Prepend(self.toolbar, flag=wx.EXPAND)
 
 
-class ScriptOutputCtrl(wx.richtext.RichTextCtrl, ThemeMixin):
+class ScriptOutputCtrl(wx.richtext.RichTextCtrl, handlers.ThemeMixin):
 
     def __init__(self, parent,
                  style=wx.TE_READONLY | wx.TE_MULTILINE | wx.BORDER_NONE,
                  size=None,
                  font=None,
                  fontSize=None):
+
         wx.richtext.RichTextCtrl.__init__(
             self,
             parent,
