#!/usr/bin/env python
# -*- coding: utf-8 -*-

"""Classes and functions for the coder source tree."""

# Part of the PsychoPy library
# Copyright (C) 2002-2018 Jonathan Peirce (C) 2019 Open Science Tools Ltd.
# Distributed under the terms of the GNU General Public License (GPL).

from __future__ import absolute_import, print_function
from collections import deque
from ..themes import ThemeMixin
from psychopy.app.coder.folding import getFolds

import wx
import wx.stc
import os, sys
import re


class SourceTreePanel(wx.Panel):
    """Panel for the source tree browser."""
    def __init__(self, parent, frame):
        wx.Panel.__init__(self, parent, -1)
        self.parent = parent
        self.coder = frame
        self.app = frame.app

<<<<<<< HEAD



        self.SetDoubleBuffered(True)
=======
        # double buffered better rendering except if retina
        self.SetDoubleBuffered(self.coder.IsDoubleBuffered())

>>>>>>> 7ea4a9e8
        # create the source tree control
        self.treeId = wx.NewIdRef()
        self.srcTree = wx.TreeCtrl(
            self,
            self.treeId,
            pos=(0, 0),
            size=wx.Size(300, 300),
            style=wx.TR_HAS_BUTTONS | wx.BORDER_NONE)

        # do layout
        szr = wx.BoxSizer(wx.VERTICAL)
        szr.Add(self.srcTree, flag=wx.EXPAND, proportion=1)
        self.SetSizer(szr)
<<<<<<< HEAD

        # bind events
        self.Bind(
            wx.EVT_TREE_ITEM_ACTIVATED, self.OnItemActivate, self.srcTree)
        self.Bind(
            wx.EVT_TREE_SEL_CHANGED, self.OnItemSelected, self.srcTree)
        self.Bind(
            wx.EVT_TREE_ITEM_EXPANDED, self.OnItemExpanded, self.srcTree)
        self.Bind(
            wx.EVT_TREE_ITEM_COLLAPSED, self.OnItemCollapsed, self.srcTree)

        self._applyAppTheme()

    def _applyAppTheme(self, target=None):
        cs = ThemeMixin.appColors
        self.srcTree.SetOwnBackgroundColour(cs['tab_bg'])
        self.srcTree.SetOwnForegroundColour(cs['text'])

        # get graphics for toolbars and tree items
        rc = self.coder.paths['icons']
        self._treeImgList = wx.ImageList(16, 16)
        self._treeGfx = {
            'class': self._treeImgList.Add(
                wx.Bitmap(
                    os.path.join(rc, 'coderclass16.png'), wx.BITMAP_TYPE_PNG)),
            'def': self._treeImgList.Add(
                wx.Bitmap(
                    os.path.join(rc, 'coderfunc16.png'), wx.BITMAP_TYPE_PNG)),
            'attr': self._treeImgList.Add(
                wx.Bitmap(
                    os.path.join(rc, 'codervar16.png'), wx.BITMAP_TYPE_PNG)),
            'pyModule': self._treeImgList.Add(
                wx.Bitmap(
                    os.path.join(rc, 'coderpython16.png'), wx.BITMAP_TYPE_PNG)),
            'noDoc': self._treeImgList.Add(
                wx.Bitmap(
                    os.path.join(rc, 'docclose16.png'), wx.BITMAP_TYPE_PNG))
            # 'import': self._treeImgList.Add(
            #     wx.Bitmap(os.path.join(rc, 'coderimport16.png'), wx.BITMAP_TYPE_PNG)),
            # 'treeFolderClosed': _treeImgList.Add(
            #     wx.Bitmap(os.path.join(rc, 'folder16.png'), wx.BITMAP_TYPE_PNG)),
            # 'treeFolderOpened': _treeImgList.Add(
            #     wx.Bitmap(os.path.join(rc, 'folder-open16.png'), wx.BITMAP_TYPE_PNG))
        }
        self.srcTree.SetImageList(self._treeImgList)
=======
>>>>>>> 7ea4a9e8


        self._applyAppTheme()

    def _applyAppTheme(self, target=None):
        cs = ThemeMixin.appColors
        iconCache = self.app.iconCache
        self.srcTree.SetOwnBackgroundColour(cs['tab_bg'])
        self.srcTree.SetOwnForegroundColour(cs['text'])

        # get graphics for toolbars and tree items
        self._treeImgList = wx.ImageList(16, 16)
        self._treeGfx = {
            'class': self._treeImgList.Add(
                iconCache.getBitmap(name='coderclass.png', size=16)),
            'def': self._treeImgList.Add(
                iconCache.getBitmap(name='coderfunc.png', size=16)),
            'attr': self._treeImgList.Add(
                iconCache.getBitmap(name='codervar.png', size=16)),
            'pyModule': self._treeImgList.Add(
                iconCache.getBitmap(name='coderpython.png', size=16)),
            'noDoc': self._treeImgList.Add(
                iconCache.getBitmap(name='docclose.png', size=16))
            # 'import': self._treeImgList.Add(
            #     wx.Bitmap(os.path.join(rc, 'coderimport16.png'), wx.BITMAP_TYPE_PNG)),
            # 'treeFolderClosed': _treeImgList.Add(
            #     wx.Bitmap(os.path.join(rc, 'folder16.png'), wx.BITMAP_TYPE_PNG)),
            # 'treeFolderOpened': _treeImgList.Add(
            #     wx.Bitmap(os.path.join(rc, 'folder-open16.png'), wx.BITMAP_TYPE_PNG))
        }
        self.srcTree.SetImageList(self._treeImgList)


    def OnItemSelected(self, evt=None):
        """When a tree item is clicked on."""
        item = evt.GetItem()
        itemData = self.srcTree.GetItemData(item)
        if itemData is not None:
            self.coder.currentDoc.SetFirstVisibleLine(itemData[2] - 1)
            self.coder.currentDoc.GotoLine(itemData[2])
            wx.CallAfter(self.coder.currentDoc.SetFocus)
        else:
            evt.Skip()

    def OnItemActivate(self, evt=None):
        """When a tree item is clicked on."""
        evt.Skip()

    def OnItemExpanded(self, evt):
        itemData = self.srcTree.GetItemData(evt.GetItem())
        if itemData is not None:
            self.coder.currentDoc.expandedItems[itemData] = True

    def OnItemCollapsed(self, evt):
        itemData = self.srcTree.GetItemData(evt.GetItem())
        if itemData is not None:
            self.coder.currentDoc.expandedItems[itemData] = False

    def GetScrollVert(self):
        """Get the vertical scrolling position fo the tree. This is used to
        keep track of where we are in the tree by the code editor. This prevents
        the tree viewer from moving back to the top when returning to a
        document, which may be jarring for users."""
        return self.srcTree.GetScrollPos(wx.VERTICAL)

    def refresh(self):
        """Update the source tree using the current document. Examines all the
        fold levels and tries to create a tree with them."""
        doc = self.coder.currentDoc
        if doc is None:
            return

        # check if we can parse this file
        if self.coder.currentDoc.GetLexer() not in [wx.stc.STC_LEX_PYTHON]:
            self.srcTree.DeleteAllItems()
            root = self.srcTree.AddRoot(
                'Source tree unavailable for this file type.')
            self.srcTree.SetItemImage(
                root, self._treeGfx['noDoc'],
                wx.TreeItemIcon_Normal)
            return

        # Go over file and get all the folds.
        # We do this instead of parsing the files ourselves since Scintilla
        # lexers are probably better than anything *I* can come up with. -mdc
        foldLines = []
        for lineno in range(doc.GetLineCount()):
            foldLevelFlags = doc.GetFoldLevel(lineno)
            foldLevel = \
                (foldLevelFlags & wx.stc.STC_FOLDLEVELNUMBERMASK) - \
                wx.stc.STC_FOLDLEVELBASE  # offset
            isFoldStart = (foldLevelFlags & wx.stc.STC_FOLDLEVELHEADERFLAG) > 0

            if isFoldStart:
                foldLines.append(
                    (foldLevel, lineno, doc.GetLineText(lineno).lstrip()))

        # build the trees for the given language
        if self.coder.currentDoc.GetLexer() == wx.stc.STC_LEX_PYTHON:
            indent = doc.GetIndent()
            # filter out only definitions
            defineList = []
            lastItem = None
            for df in foldLines:
                lineText = doc.GetLineText(df[1]).lstrip()
                if not (lineText.startswith('class ') or
                        lineText.startswith('def ')):
                    continue

                if lastItem is not None:
                    if df[0] > lastItem[3] + indent:
                        continue

                # slice off comment
                lineText = lineText.split('#')[0]
                lineTokens = [
                    tok.strip() for tok in re.split(' |\(|\)', lineText) if tok]
                defType, defName = lineTokens[:2]

                lastItem = (defType, defName, df[1], df[0])
                defineList.append(lastItem)

            self.createPySourceTree(defineList, doc.GetIndent())

        self.srcTree.Refresh()

    def createPySourceTree(self, foldDefs, indents=4):
        """Create a Python source tree. This is called when code analysis runs
        and the document type is 'Python'.
        """
        # create the root item which is just the file name
        self.srcTree.Freeze()
        self.srcTree.DeleteAllItems()
        self.root = self.srcTree.AddRoot(
            os.path.split(self.coder.currentDoc.filename)[-1])
        self.srcTree.SetItemImage(
            self.root, self._treeGfx['pyModule'], wx.TreeItemIcon_Normal)

        # start building the source tree
        nodes = deque([self.root])
        for i, foldLine in enumerate(foldDefs):
            defType, defName, lineno, foldLevel = foldLine
            foldLevel = int(foldLevel / indents)
            # Get the next level of the tree, we use this to determine if we
            # should create a new level or move down a few.
            try:
                lookAheadLevel = int(foldDefs[i + 1][3] / indents)
            except IndexError:
                lookAheadLevel = 0

            try:
                # catch an error if the deque is empty, this means something
                # went wrong
                itemIdx = self.srcTree.AppendItem(nodes[0], defName)
            except IndexError:
                self.srcTree.DeleteAllItems()
                root = self.srcTree.AddRoot(
                    'Error parsing current document.')
                self.srcTree.SetItemImage(
                    root, self._treeGfx['noDoc'],
                    wx.TreeItemIcon_Normal)
                return

            self.srcTree.SetItemImage(
                itemIdx, self._treeGfx[defType], wx.TreeItemIcon_Normal)
            self.srcTree.SetItemData(itemIdx, foldLine)

            if lookAheadLevel > foldLevel:
                # create a new branch if the next item is at higher indent level
                nodes.appendleft(itemIdx)
            elif lookAheadLevel < foldLevel:
                # remove nodes to match next indent level
                indentDiff = foldLevel - lookAheadLevel
                for _ in range(int(indentDiff)):
                    # check if we need to expand the item we dropped down from
                    itemData = self.srcTree.GetItemData(nodes[0])
                    if itemData is not None:
                        try:
                            if self.coder.currentDoc.expandedItems[itemData]:
                                self.srcTree.Expand(nodes.popleft())
                            else:
                                nodes.popleft()
                        except KeyError:
                            if len(nodes) > 1:
                                nodes.popleft()
                            else:
                                self.srcTree.DeleteAllItems()
                                root = self.srcTree.AddRoot(
                                    'Error parsing current document.')
                                self.srcTree.SetItemImage(
                                    root, self._treeGfx['noDoc'],
                                    wx.TreeItemIcon_Normal)
                                return

        # clean up expanded items list
        temp = dict(self.coder.currentDoc.expandedItems)
        for itemData in self.coder.currentDoc.expandedItems.keys():
            if itemData not in foldDefs:
                del temp[itemData]
        self.coder.currentDoc.expandedItems = temp

        self.srcTree.Expand(self.root)
        self.srcTree.Thaw()<|MERGE_RESOLUTION|>--- conflicted
+++ resolved
@@ -26,16 +26,9 @@
         self.coder = frame
         self.app = frame.app
 
-<<<<<<< HEAD
-
-
-
-        self.SetDoubleBuffered(True)
-=======
         # double buffered better rendering except if retina
         self.SetDoubleBuffered(self.coder.IsDoubleBuffered())
 
->>>>>>> 7ea4a9e8
         # create the source tree control
         self.treeId = wx.NewIdRef()
         self.srcTree = wx.TreeCtrl(
@@ -49,7 +42,6 @@
         szr = wx.BoxSizer(wx.VERTICAL)
         szr.Add(self.srcTree, flag=wx.EXPAND, proportion=1)
         self.SetSizer(szr)
-<<<<<<< HEAD
 
         # bind events
         self.Bind(
@@ -60,44 +52,6 @@
             wx.EVT_TREE_ITEM_EXPANDED, self.OnItemExpanded, self.srcTree)
         self.Bind(
             wx.EVT_TREE_ITEM_COLLAPSED, self.OnItemCollapsed, self.srcTree)
-
-        self._applyAppTheme()
-
-    def _applyAppTheme(self, target=None):
-        cs = ThemeMixin.appColors
-        self.srcTree.SetOwnBackgroundColour(cs['tab_bg'])
-        self.srcTree.SetOwnForegroundColour(cs['text'])
-
-        # get graphics for toolbars and tree items
-        rc = self.coder.paths['icons']
-        self._treeImgList = wx.ImageList(16, 16)
-        self._treeGfx = {
-            'class': self._treeImgList.Add(
-                wx.Bitmap(
-                    os.path.join(rc, 'coderclass16.png'), wx.BITMAP_TYPE_PNG)),
-            'def': self._treeImgList.Add(
-                wx.Bitmap(
-                    os.path.join(rc, 'coderfunc16.png'), wx.BITMAP_TYPE_PNG)),
-            'attr': self._treeImgList.Add(
-                wx.Bitmap(
-                    os.path.join(rc, 'codervar16.png'), wx.BITMAP_TYPE_PNG)),
-            'pyModule': self._treeImgList.Add(
-                wx.Bitmap(
-                    os.path.join(rc, 'coderpython16.png'), wx.BITMAP_TYPE_PNG)),
-            'noDoc': self._treeImgList.Add(
-                wx.Bitmap(
-                    os.path.join(rc, 'docclose16.png'), wx.BITMAP_TYPE_PNG))
-            # 'import': self._treeImgList.Add(
-            #     wx.Bitmap(os.path.join(rc, 'coderimport16.png'), wx.BITMAP_TYPE_PNG)),
-            # 'treeFolderClosed': _treeImgList.Add(
-            #     wx.Bitmap(os.path.join(rc, 'folder16.png'), wx.BITMAP_TYPE_PNG)),
-            # 'treeFolderOpened': _treeImgList.Add(
-            #     wx.Bitmap(os.path.join(rc, 'folder-open16.png'), wx.BITMAP_TYPE_PNG))
-        }
-        self.srcTree.SetImageList(self._treeImgList)
-=======
->>>>>>> 7ea4a9e8
-
 
         self._applyAppTheme()
 
