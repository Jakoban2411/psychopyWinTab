#!/usr/bin/env python
# -*- coding: utf-8 -*-

# Part of the PsychoPy library
# Copyright (C) 2002-2018 Jonathan Peirce (C) 2019-2022 Open Science Tools Ltd.
# Distributed under the terms of the GNU General Public License (GPL).

from pathlib import Path

from psychopy.app.colorpicker import PsychoColorPicker

import sys
import pickle
import tempfile
import mmap
import time
import io
import argparse

from psychopy.app.themes import icons, colors, handlers

profiling = False  # turning on will save profile files in currDir

import psychopy
from psychopy import prefs
from pkg_resources import parse_version
from . import urls
from . import frametracker
from . import themes
from . import console


if not hasattr(sys, 'frozen'):
    try:
        import wxversion
        haveWxVersion = True
    except ImportError:
        haveWxVersion = False  # if wxversion doesn't exist hope for the best
    if haveWxVersion:
        wxversion.ensureMinimal('2.8')  # because this version has agw
import wx
try:
    from agw import advancedsplash as AS
except ImportError:  # if it's not there locally, try the wxPython lib.
    import wx.lib.agw.advancedsplash as AS

# from .plugin_manager import saveStartUpPluginsConfig

from psychopy.localization import _translate
# NB keep imports to a minimum here because splash screen has not yet shown
# e.g. coder and builder are imported during app.__init__ because they
# take a while

# needed by splash screen for the path to resources/psychopySplash.png
import ctypes
from psychopy import logging, __version__
from psychopy import projects
from . import connections
from .utils import FileDropTarget
import os
import weakref

# knowing if the user has admin priv is generally a good idea for security.
# not actually needed; psychopy should never need anything except normal user
# see older versions for code to detect admin (e.g., v 1.80.00)

# Enable high-dpi support if on Windows. This fixes blurry text rendering.
if sys.platform == 'win32':
    # get the preference for high DPI
    if 'highDPI' in psychopy.prefs.app.keys():  # check if we have the option
        enableHighDPI = psychopy.prefs.app['highDPI']

        # check if we have OS support for it
        if enableHighDPI:
            try:
                ctypes.windll.shcore.SetProcessDpiAwareness(enableHighDPI)
            except OSError:
                logging.warn(
                    "High DPI support is not appear to be supported by this "
                    "version of Windows. Disabling in preferences.")

                psychopy.prefs.app['highDPI'] = False
                psychopy.prefs.saveUserPrefs()


class MenuFrame(wx.Frame, themes.handlers.ThemeMixin):
    """A simple empty frame with a menubar, should be last frame closed on mac
    """

    def __init__(self, parent=None, ID=-1, app=None, title="PsychoPy"):

        wx.Frame.__init__(self, parent, ID, title, size=(1, 1))
        self.app = app

        self.menuBar = wx.MenuBar()

        self.viewMenu = wx.Menu()
        self.menuBar.Append(self.viewMenu, _translate('&View'))
        mtxt = _translate("&Open Builder view\t%s")
        self.app.IDs.openBuilderView = self.viewMenu.Append(wx.ID_ANY,
                             mtxt,
                             _translate("Open a new Builder view")).GetId()
        self.Bind(wx.EVT_MENU, self.app.showBuilder,
                  id=self.app.IDs.openBuilderView)
        mtxt = _translate("&Open Coder view\t%s")
        self.app.IDs.openCoderView = self.viewMenu.Append(wx.ID_ANY,
                             mtxt,
                             _translate("Open a new Coder view")).GetId()
        self.Bind(wx.EVT_MENU, self.app.showCoder,
                  id=self.app.IDs.openCoderView)
        mtxt = _translate("&Quit\t%s")
        item = self.viewMenu.Append(wx.ID_EXIT, mtxt % self.app.keys['quit'],
                                    _translate("Terminate the program"))
        self.Bind(wx.EVT_MENU, self.app.quit, id=item.GetId())
        self.SetMenuBar(self.menuBar)
        self.Show()


class IDStore(dict):
    """A simpe class that works like a dict but you can access attributes
    like standard python attrs. Useful to replace the previous pre-made
    app.IDs (wx.NewID() is no longer recommended or safe)
    """
    def __getattr__(self, attr):
        return self[attr]

    def __setattr__(self, attr, value):
        self[attr] = value


class _Showgui_Hack():
    """Class with side-effect of restoring wx window switching under wx-3.0

    - might only be needed on some platforms (Mac 10.9.4 needs it for me);
    - needs to be launched as an external script
    - needs to be separate: seg-faults as method of PsychoPyApp or in-lined
    - unlear why it works or what the deeper issue is, blah
    - called at end of PsychoPyApp.onInit()
    """

    def __init__(self):
        super(_Showgui_Hack, self).__init__()
        from psychopy import core
        import os
        # should be writable:
        noopPath = os.path.join(psychopy.prefs.paths['userPrefsDir'],
                                'showgui_hack.py')
        # code to open & immediately close a gui (= invisibly):
        if not os.path.isfile(noopPath):
            code = """from psychopy import gui
                dlg = gui.Dlg().Show()  # non-blocking
                try: 
                    dlg.Destroy()  # might as well
                except Exception: 
                    pass"""
            with open(noopPath, 'wb') as fd:
                fd.write(bytes(code))
        # append 'w' for pythonw seems not needed
        core.shellCall([sys.executable, noopPath])


class PsychoPyApp(wx.App, handlers.ThemeMixin):
    _called_from_test = False  # pytest needs to change this

    def __init__(self, arg=0, testMode=False, **kwargs):
        """With a wx.App some things get done here, before App.__init__
        then some further code is launched in OnInit() which occurs after
        """
        if profiling:
            import cProfile
            import time
            profile = cProfile.Profile()
            profile.enable()
            t0 = time.time()

        self._appLoaded = False  # set to true when all frames are created
        self.coder = None
        self.runner = None
        self.version = psychopy.__version__
        # set default paths and prefs
        self.prefs = psychopy.prefs
        self._currentThemeSpec = None

        self.keys = self.prefs.keys
        self.prefs.pageCurrent = 0  # track last-viewed page, can return there
        self.IDs = IDStore()
        self.urls = urls.urls
        self.quitting = False
        # check compatibility with last run version (before opening windows)
        self.firstRun = False
        self.testMode = testMode
        self._stdout = sys.stdout
        self._stderr = sys.stderr
        self._stdoutFrame = None

        # set as false to disable loading plugins on startup
        self._safeMode = kwargs.get('safeMode', True)

        # Shared memory used for messaging between app instances, this gets
        # allocated when `OnInit` is called.
        self._sharedMemory = None
        self._singleInstanceChecker = None  # checker for instances
        self._timer = None
        # Size of the memory map buffer, needs to be large enough to hold UTF-8
        # encoded long file paths.
        self.mmap_sz = 2048

        # mdc - removed the following and put it in `app.startApp()` to have
        #       error logging occur sooner.
        #
        # if not self.testMode:
        #     self._lastRunLog = open(os.path.join(
        #             self.prefs.paths['userPrefsDir'], 'last_app_load.log'),
        #             'w')
        #     sys.stderr = sys.stdout = lastLoadErrs = self._lastRunLog
        #     logging.console.setLevel(logging.DEBUG)

        # indicates whether we're running for testing purposes
        self.osfSession = None
        self.pavloviaSession = None

        self.copiedRoutine = None
        self.copiedCompon = None
        self._allFrames = frametracker.openFrames  # ordered; order updated with self.onNewTopWindow

        wx.App.__init__(self, arg)

        # import localization after wx:
        from psychopy import localization  # needed by splash screen
        self.localization = localization
        self.locale = localization.setLocaleWX()
        self.locale.AddCatalog(self.GetAppName())

        logging.flush()
        self.onInit(testMode=testMode, **kwargs)
        if profiling:
            profile.disable()
            print("time to load app = {:.2f}".format(time.time()-t0))
            profile.dump_stats('profileLaunchApp.profile')
        logging.flush()

        # if we're on linux, check if we have the permissions file setup
        from psychopy.app.linuxconfig import (
            LinuxConfigDialog, linuxConfigFileExists)

        if not linuxConfigFileExists():
            linuxConfDlg = LinuxConfigDialog(
                None, timeout=1000 if self.testMode else None)
            linuxConfDlg.ShowModal()
            linuxConfDlg.Destroy()

<<<<<<< HEAD
    def _loadStartupPlugins(self):
        """Routine for loading plugins registered to be loaded at startup.
=======
    def onInit(self, showSplash=True, testMode=False):
        """This is launched immediately *after* the app initialises with wx
>>>>>>> fc5b9794
        """
        if self._safeMode:  # nop, if running safe mode
            return

        # load any plugins
        from psychopy.plugins import scanPlugins, loadPlugin, listPlugins

        # if we find valid plugins, attempt to load them
        if not scanPlugins():
            logging.debug("No PsychoPy plugin packages found in environment.")
            return

        # If we find plugins in the current environment, try loading the ones
        # specified as startup plugins.
        for pluginName in listPlugins('startup'):
            logging.debug(
                "Loading startup plugin `{}`.".format(pluginName))

            if not loadPlugin(pluginName):
                logging.error(
                    "Failed to load plugin `{}`!".format(pluginName))

    def _doSingleInstanceCheck(self):
        """Set up the routines which check for and communicate with other
        PsychoPy GUI processes.

        Single instance check is done here prior to loading any GUI stuff. This
        permits one instance of PsychoPy from running at any time. Clicking on
        files will open them in the extant instance rather than loading up a new
        one.

        Inter-process messaging is done via a memory-mapped file created by the
        first instance. Successive instances will write their args to this file
        and promptly close. The main instance will read this file periodically
        for data and open and file names stored to this buffer.

        This uses similar logic to this example:
        https://github.com/wxWidgets/wxPython-Classic/blob/master/wx/lib/pydocview.py

        """
        # Create the memory-mapped file if not present, this is handled
        # differently between Windows and UNIX-likes.
<<<<<<< HEAD
        if wx.Platform == '__WXMSW__':
            tfile = tempfile.TemporaryFile(prefix="ag", suffix="tmp")
            fno = tfile.fileno()
            self._sharedMemory = mmap.mmap(fno, self.mmap_sz, "shared_memory")
        else:
            tfile = open(
                os.path.join(
                    tempfile.gettempdir(),
                    tempfile.gettempprefix() + self.GetAppName() + '-' +
                    wx.GetUserId() + "AGSharedMemory"),
                'w+b')

            # insert markers into the buffer
            tfile.write(b"*")
            tfile.seek(self.mmap_sz)
            tfile.write(b" ")
            tfile.flush()
            fno = tfile.fileno()
            self._sharedMemory = mmap.mmap(fno, self.mmap_sz)

        # use wx to determine if another instance is running
        self._singleInstanceChecker = wx.SingleInstanceChecker(
            self.GetAppName() + '-' + wx.GetUserId(),
            tempfile.gettempdir())

        # If another instance is running, message our args to it by writing the
        # path the buffer.
        if self._singleInstanceChecker.IsAnotherRunning():
            # Message the extant running instance the arguments we want to
            # process.
            args = sys.argv[1:]

            # if there are no args, tell the user another instance is running
            if not args:
                errMsg = "Another instance of PsychoPy is already running."
                errDlg = wx.MessageDialog(
                    None, errMsg, caption="PsychoPy Error",
                    style=wx.OK | wx.ICON_ERROR, pos=wx.DefaultPosition)
                errDlg.ShowModal()
                errDlg.Destroy()

                self.quit(None)

            # serialize the data
            data = pickle.dumps(args)

            # Keep alive until the buffer is free for writing, this allows
            # multiple files to be opened in succession. Times out after 5
            # seconds.
            attempts = 0
            while attempts < 5:
                # try to write to the buffer
                self._sharedMemory.seek(0)
                marker = self._sharedMemory.read(1)
                if marker == b'\0' or marker == b'*':
                    self._sharedMemory.seek(0)
                    self._sharedMemory.write(b'-')
                    self._sharedMemory.write(data)
                    self._sharedMemory.seek(0)
                    self._sharedMemory.write(b'+')
                    self._sharedMemory.flush()
                    break
                else:
                    # wait a bit for the buffer to become free
                    time.sleep(1)
                    attempts += 1
=======
        if not self.testMode:
            if wx.Platform == '__WXMSW__':
                tfile = tempfile.TemporaryFile(prefix="ag", suffix="tmp")
                fno = tfile.fileno()
                self._sharedMemory = mmap.mmap(
                    fno, self.mmap_sz, "shared_memory")
>>>>>>> fc5b9794
            else:
                tfile = open(
                    os.path.join(
                        tempfile.gettempdir(),
                        tempfile.gettempprefix() + self.GetAppName() + '-' +
                        wx.GetUserId() + "AGSharedMemory"),
                    'w+b')

                # insert markers into the buffer
                tfile.write(b"*")
                tfile.seek(self.mmap_sz)
                tfile.write(b" ")
                tfile.flush()
                fno = tfile.fileno()
                self._sharedMemory = mmap.mmap(fno, self.mmap_sz)

            # use wx to determine if another instance is running
            self._singleInstanceChecker = wx.SingleInstanceChecker(
                self.GetAppName() + '-' + wx.GetUserId(),
                tempfile.gettempdir())

            # If another instance is running, message our args to it by writing
            # the path the buffer.
            if self._singleInstanceChecker.IsAnotherRunning():
                # Message the extant running instance the arguments we want to
                # process.
                args = sys.argv[1:]

                # if there are no args, tell the user another instance is
                # running
                if not args:
                    errMsg = "Another instance of PsychoPy is already running."
                    errDlg = wx.MessageDialog(
                        None, errMsg, caption="PsychoPy Error",
                        style=wx.OK | wx.ICON_ERROR, pos=wx.DefaultPosition)
                    errDlg.ShowModal()
                    errDlg.Destroy()

                    self.quit(None)

                # serialize the data
                data = pickle.dumps(args)

                # Keep alive until the buffer is free for writing, this allows
                # multiple files to be opened in succession. Times out after 5
                # seconds.
                attempts = 0
                while attempts < 5:
                    # try to write to the buffer
                    self._sharedMemory.seek(0)
                    marker = self._sharedMemory.read(1)
                    if marker == b'\0' or marker == b'*':
                        self._sharedMemory.seek(0)
                        self._sharedMemory.write(b'-')
                        self._sharedMemory.write(data)
                        self._sharedMemory.seek(0)
                        self._sharedMemory.write(b'+')
                        self._sharedMemory.flush()
                        break
                    else:
                        # wait a bit for the buffer to become free
                        time.sleep(1)
                        attempts += 1
                else:
                    if not self.testMode:
                        # error that we could not access the memory-mapped file
                        errMsg = \
                            "Cannot communicate with running PsychoPy instance!"
                        errDlg = wx.MessageDialog(
                            None, errMsg, caption="PsychoPy Error",
                            style=wx.OK | wx.ICON_ERROR, pos=wx.DefaultPosition)
                        errDlg.ShowModal()
                        errDlg.Destroy()

                # since were not the main instance, exit ...
                self.quit(None)

    def _refreshComponentPanels(self):
        """Refresh Builder component panels.

        Since panels are created before loading plugins, calling this method is
        required after loading plugins which contain components to have them
        appear.

        """
        if self.builder is None:
            return

        if not isinstance(self.builder, list):
            self.builder.componentButtons.populate()
        else:
            for builderFrame in self.builder:
                self.builder.componentButtons.populate()

    def onInit(self, showSplash=True, testMode=False, safeMode=False):
        """This is launched immediately *after* the app initialises with
        wxPython.

        Plugins are loaded at the very end of this routine if `safeMode==False`.

        Parameters
        ----------
        showSplash : bool
            Display the splash screen on init.
        testMode : bool
            Are we running in test mode? If so, disable multi-instance checking
            and other features that depend on the `EVT_IDLE` event.
        safeMode : bool
            Run PsychoPy in safe mode. This temporarily disables plugins and
            resets configurations that may be causing problems running PsychoPy.

        """
        self.SetAppName('PsychoPy3')

        # Check for other running instances and communicate with them. This is
        # done to allow a single instance to accept file open requests without
        # opening it in a seperate process.
        #
        self._doSingleInstanceCheck()

        if showSplash:
            # show splash screen
            splashFile = os.path.join(
                self.prefs.paths['resources'], 'psychopySplash.png')
            splashImage = wx.Image(name=splashFile)
            splashImage.ConvertAlphaToMask()
            splash = AS.AdvancedSplash(
                None, bitmap=splashImage.ConvertToBitmap(),
                timeout=3000, agwStyle=AS.AS_TIMEOUT | AS.AS_CENTER_ON_SCREEN
            )
            w, h = splashImage.GetSize()
            splash.SetTextPosition((340, h - 30))
            splash.SetText(
                _translate("Copyright (C) 2022 OpenScienceTools.org"))
        else:
            splash = None

        # SLOW IMPORTS - these need to be imported after splash screen starts
        # but then that they end up being local so keep track in self

        from psychopy.compatibility import checkCompatibility
        # import coder and builder here but only use them later
        from psychopy.app import coder, builder, runner, dialogs

        if '--firstrun' in sys.argv:
            del sys.argv[sys.argv.index('--firstrun')]
            self.firstRun = True
        if 'lastVersion' not in self.prefs.appData:
            # must be before 1.74.00
            last = self.prefs.appData['lastVersion'] = '1.73.04'
            self.firstRun = True
        else:
            last = self.prefs.appData['lastVersion']

        if self.firstRun and not self.testMode:
            pass

        # setup links for URLs
        # on a mac, don't exit when the last frame is deleted, just show menu
        if sys.platform == 'darwin':
            self.menuFrame = MenuFrame(parent=None, app=self)
        # fetch prev files if that's the preference
        if self.prefs.coder['reloadPrevFiles']:
            scripts = self.prefs.appData['coder']['prevFiles']
        else:
            scripts = []
        appKeys = list(self.prefs.appData['builder'].keys())
        if self.prefs.builder['reloadPrevExp'] and ('prevFiles' in appKeys):
            exps = self.prefs.appData['builder']['prevFiles']
        else:
            exps = []
        runlist = []

        self.dpi = int(wx.GetDisplaySize()[0] /
                       float(wx.GetDisplaySizeMM()[0]) * 25.4)
        # detect retina displays
        self.isRetina = self.dpi>80 and wx.Platform == '__WXMAC__'
        if self.isRetina:
            fontScale = 1.2  # fonts are looking tiny on macos (only retina?) right now
            # mark icons as being retina
            icons.retStr = "@2x"
        else:
            fontScale = 1
        # adjust dpi to something reasonable
        if not (50 < self.dpi < 120):
            self.dpi = 80  # dpi was unreasonable, make one up

        # Manage fonts
        if sys.platform == 'win32':
            # wx.SYS_DEFAULT_GUI_FONT is default GUI font in Win32
            self._mainFont = wx.SystemSettings.GetFont(wx.SYS_DEFAULT_GUI_FONT)
        else:
            self._mainFont = wx.SystemSettings.GetFont(wx.SYS_ANSI_FIXED_FONT)
            # rescale for tiny retina fonts

        if hasattr(wx.Font, "AddPrivateFont") and sys.platform != "darwin":
            # Load packaged fonts if possible
            for fontFile in (Path(__file__).parent / "Resources" / "fonts").glob("*"):
                if fontFile.suffix in ['.ttf', '.truetype']:
                    wx.Font.AddPrivateFont(str(fontFile))
            # Set fonts as those loaded
            self._codeFont = wx.Font(
                wx.FontInfo(self._mainFont.GetPointSize()).FaceName(
                    "JetBrains Mono"))
        else:
            # Get system defaults if can't load fonts
            try:
                self._codeFont = wx.SystemSettings.GetFont(wx.SYS_ANSI_FIXED_FONT)
            except wx._core.wxAssertionError:
                # if no SYS_ANSI_FIXED_FONT then try generic FONTFAMILY_MODERN
                self._codeFont = wx.Font(self._mainFont.GetPointSize(),
                                         wx.FONTFAMILY_TELETYPE,
                                         wx.FONTSTYLE_NORMAL,
                                         wx.FONTWEIGHT_NORMAL)

        if self.isRetina:
            self._codeFont.SetPointSize(int(self._codeFont.GetPointSize()*fontScale))
            self._mainFont.SetPointSize(int(self._mainFont.GetPointSize()*fontScale))

        # that gets most of the properties of _codeFont but the FaceName
        # FaceName is set in the setting of the theme:
        self.theme = prefs.app['theme']

        # removed Aug 2017: on newer versions of wx (at least on mac)
        # this looks too big
        # if hasattr(self._mainFont, 'Larger'):
        #     # Font.Larger is available since wyPython version 2.9.1
        #     # PsychoPy still supports 2.8 (see ensureMinimal above)
        #     self._mainFont = self._mainFont.Larger()
        #     self._codeFont.SetPointSize(
        #         self._mainFont.GetPointSize())  # unify font size

        # create both frame for coder/builder as necess
        if splash:
            splash.SetText(_translate("  Creating frames..."))

        # Parse incoming call
        parser = argparse.ArgumentParser(prog=self)
        parser.add_argument('--builder', dest='builder', action="store_true")
        parser.add_argument('-b', dest='builder', action="store_true")
        parser.add_argument('--coder', dest='coder', action="store_true")
        parser.add_argument('-c', dest='coder', action="store_true")
        parser.add_argument('--runner', dest='runner', action="store_true")
        parser.add_argument('-r', dest='runner', action="store_true")
        parser.add_argument('-x', dest='direct', action='store_true')
        view, args = parser.parse_known_args(sys.argv)
        # Check from filetype if any windows need to be open
        if any(arg.endswith('.psyexp') for arg in args):
            view.builder = True
            exps = [file for file in args if file.endswith('.psyexp')]
        if any(arg.endswith('.psyrun') for arg in args):
            view.runner = True
            runlist = [file for file in args if file.endswith('.psyrun')]
        # If still no window specified, use default from prefs
        if not any(getattr(view, key) for key in ['builder', 'coder', 'runner']):
            if self.prefs.app['defaultView'] in view:
                setattr(view, self.prefs.app['defaultView'], True)
            elif self.prefs.app['defaultView'] == 'all':
                view.builder = True
                view.coder = True
                view.runner = True

        # set the dispatcher for standard output
        # self.stdStreamDispatcher = console.StdStreamDispatcher(self)
        # self.stdStreamDispatcher.redirect()

        # Create windows
        if view.runner:
            self.showRunner(fileList=runlist)
        if view.coder:
            self.showCoder(fileList=scripts)
        if view.builder:
            self.showBuilder(fileList=exps)
        if view.direct:
            self.showRunner()
            for exp in [file for file in args if file.endswith('.psyexp') or file.endswith('.py')]:
                self.runner.panel.runFile(exp)

        # send anonymous info to www.psychopy.org/usage.php
        # please don't disable this, it's important for PsychoPy's development
        self._latestAvailableVersion = None
        self.updater = None
        self.news = None
        self.tasks = None

        prefsConn = self.prefs.connections

        ok, msg = checkCompatibility(last, self.version, self.prefs, fix=True)
        # tell the user what has changed
        if not ok and not self.firstRun and not self.testMode:
            title = _translate("Compatibility information")
            dlg = dialogs.MessageDialog(parent=None, message=msg, type='Info',
                                        title=title)
            dlg.ShowModal()

        if self.prefs.app['showStartupTips'] and not self.testMode:
            tipFile = os.path.join(
                self.prefs.paths['resources'], _translate("tips.txt"))
            tipIndex = self.prefs.appData['tipIndex']
            if parse_version(wx.__version__) >= parse_version('4.0.0a1'):
                tp = wx.adv.CreateFileTipProvider(tipFile, tipIndex)
                showTip = wx.adv.ShowTip(None, tp)
            else:
                tp = wx.CreateFileTipProvider(tipFile, tipIndex)
                showTip = wx.ShowTip(None, tp)

            self.prefs.appData['tipIndex'] = tp.GetCurrentTip()
            self.prefs.saveAppData()
            self.prefs.app['showStartupTips'] = showTip
            self.prefs.saveUserPrefs()

        self.Bind(wx.EVT_IDLE, self.onIdle)

        # doing this once subsequently enables the app to open & switch among
        # wx-windows on some platforms (Mac 10.9.4) with wx-3.0:
        v = parse_version
        if sys.platform == 'darwin':
            if v('3.0') <= v(wx.version()) < v('4.0'):
                _Showgui_Hack()  # returns ~immediately, no display
                # focus stays in never-land, so bring back to the app:
                if prefs.app['defaultView'] in ['all', 'builder', 'coder', 'runner']:
                    self.showBuilder()
                else:
                    self.showCoder()
        # after all windows are created (so errors flushed) create output
        self._appLoaded = True
        if self.coder:
            self.coder.setOutputWindow()  # takes control of sys.stdout

        # if the program gets here, there are no other instances running
        self._timer = wx.PyTimer(self._bgCheckAndLoad)
        self._timer.Start(250)

        # load plugins after the app has been mostly realized
        if splash:
            splash.SetText(_translate("  Loading plugins..."))

        # Load plugins here after everything is realized, make sure that we
        # refresh UI elements which are affected by plugins (e.g. the component
        # panel in Builder).
        self._loadStartupPlugins()
        self._refreshComponentPanels()

        # flush any errors to the last run log file
        logging.flush()
        sys.stdout.flush()
        # we wanted debug mode while loading but safe to go back to info mode
        if not self.prefs.app['debugMode']:
            logging.console.setLevel(logging.INFO)

        return True

    def _bgCheckAndLoad(self):
        """Check shared memory for messages from other instances. This only is
        called periodically in the first and only instance of PsychoPy.

        """
        if not self._appLoaded:  # only open files if we have a UI
            return

        self._timer.Stop()

        self._sharedMemory.seek(0)
        if self._sharedMemory.read(1) == b'+':  # available data
            data = self._sharedMemory.read(self.mmap_sz - 1)
            self._sharedMemory.seek(0)
            self._sharedMemory.write(b"*")
            self._sharedMemory.flush()

            # decode file path from data
            filePaths = pickle.loads(data)
            for fileName in filePaths:
                self.MacOpenFile(fileName)

            # force display of running app
            topWindow = wx.GetApp().GetTopWindow()
            if topWindow.IsIconized():
                topWindow.Iconize(False)
            else:
                topWindow.Raise()

        self._timer.Start(1000)  # 1 second interval

    @property
    def appLoaded(self):
        """`True` if the app has been fully loaded (`bool`)."""
        return self._appLoaded

    def _wizard(self, selector, arg=''):
        from psychopy import core
        wizard = os.path.join(
            self.prefs.paths['psychopy'], 'tools', 'wizard.py')
        so, se = core.shellCall(
            [sys.executable, wizard, selector, arg], stderr=True)
        if se and self.prefs.app['debugMode']:
            print(se)  # stderr contents; sometimes meaningless

    def firstrunWizard(self):
        self._wizard('--config', '--firstrun')
        # wizard typically creates html report file but user can manually skip
        reportPath = os.path.join(
            self.prefs.paths['userPrefsDir'], 'firstrunReport.html')
        if os.path.exists(reportPath):
            with io.open(reportPath, 'r', encoding='utf-8-sig') as f:
                report = f.read()
            if 'Configuration problem' in report:
                # fatal error was encountered (currently only if bad drivers)
                # ensure wizard will be triggered again:
                del self.prefs.appData['lastVersion']
                self.prefs.saveAppData()

    def benchmarkWizard(self, evt=None):
        self._wizard('--benchmark')

    def csvFromPsydat(self, evt=None):
        from psychopy import gui
        from psychopy.tools.filetools import fromFile

        prompt = _translate("Select .psydat file(s) to extract")
        names = gui.fileOpenDlg(allowed='*.psydat', prompt=prompt)
        for name in names or []:
            filePsydat = os.path.abspath(name)
            print("psydat: {0}".format(filePsydat))

            exp = fromFile(filePsydat)
            if filePsydat.endswith('.psydat'):
                fileCsv = filePsydat[:-7]
            else:
                fileCsv = filePsydat
            fileCsv += '.csv'
            exp.saveAsWideText(fileCsv)
            print('   -->: {0}'.format(os.path.abspath(fileCsv)))

    def checkUpdates(self, evt):
        # if we have internet and haven't yet checked for updates then do so
        # we have a network connection but not yet tried an update
        if self._latestAvailableVersion not in [-1, None]:
            # change IDLE routine so we won't come back here
            self.Unbind(wx.EVT_IDLE)  # unbind all EVT_IDLE methods from app
            self.Bind(wx.EVT_IDLE, self.onIdle)
            # create updater (which will create dialogs as needed)
            self.updater = connections.Updater(app=self)
            self.updater.latest = self._latestAvailableVersion
            self.updater.suggestUpdate(confirmationDlg=False)
        evt.Skip()

    def getPrimaryDisplaySize(self):
        """Get the size of the primary display (whose coords start (0,0))
        """
        return list(wx.Display(0).GetGeometry())[2:]

    def makeAccelTable(self):
        """Makes a standard accelorator table and returns it. This then needs
        to be set for the Frame using self.SetAccelerator(table)
        """
        def parseStr(inStr):
            accel = 0
            if 'ctrl' in inStr.lower():
                accel += wx.ACCEL_CTRL
            if 'shift' in inStr.lower():
                accel += wx.ACCEL_SHIFT
            if 'alt' in inStr.lower():
                accel += wx.ACCEL_ALT
            return accel, ord(inStr[-1])
        # create a list to link IDs to key strings
        keyCodesDict = {}
        keyCodesDict[self.keys['copy']] = wx.ID_COPY
        keyCodesDict[self.keys['cut']] = wx.ID_CUT
        keyCodesDict[self.keys['paste']] = wx.ID_PASTE
        keyCodesDict[self.keys['undo']] = wx.ID_UNDO
        keyCodesDict[self.keys['redo']] = wx.ID_REDO
        keyCodesDict[self.keys['save']] = wx.ID_SAVE
        keyCodesDict[self.keys['saveAs']] = wx.ID_SAVEAS
        keyCodesDict[self.keys['close']] = wx.ID_CLOSE
        keyCodesDict[self.keys['redo']] = wx.ID_REDO
        keyCodesDict[self.keys['quit']] = wx.ID_EXIT
        # parse the key strings and convert to accelerator entries
        entries = []
        for keyStr, code in list(keyCodesDict.items()):
            mods, key = parseStr(keyStr)
            entry = wx.AcceleratorEntry(mods, key, code)
            entries.append(entry)
        table = wx.AcceleratorTable(entries)
        return table

    def updateWindowMenu(self):
        """Update items within Window menu to reflect open windows"""
        # Update checks on menus in all frames
        for frame in self.getAllFrames():
            if hasattr(frame, "windowMenu"):
                frame.windowMenu.updateFrames()

    def showCoder(self, event=None, fileList=None):
        # have to reimport because it is only local to __init__ so far
        from . import coder
        if self.coder is None:
            title = "PsychoPy Coder (IDE) (v%s)"
            wx.BeginBusyCursor()
            self.coder = coder.CoderFrame(None, -1,
                                          title=title % self.version,
                                          files=fileList, app=self)
            self.updateWindowMenu()
            wx.EndBusyCursor()
        else:
            # Set output window and standard streams
            self.coder.setOutputWindow(True)
        self.coder.Show(True)
        self.SetTopWindow(self.coder)
        self.coder.Raise()

    def newBuilderFrame(self, event=None, fileName=None):
        # have to reimport because it is only local to __init__ so far
        wx.BeginBusyCursor()
        from .builder.builder import BuilderFrame
        title = "PsychoPy Builder (v%s)"
        self.builder = BuilderFrame(None, -1,
                                 title=title % self.version,
                                 fileName=fileName, app=self)
        self.builder.Show(True)
        self.builder.Raise()
        self.SetTopWindow(self.builder)
        self.updateWindowMenu()
        wx.EndBusyCursor()
        return self.builder

    def showBuilder(self, event=None, fileList=()):
        # have to reimport because it is only local to __init__ so far
        from psychopy.app import builder
        for fileName in fileList:
            if os.path.isfile(fileName):
                self.newBuilderFrame(fileName=fileName)
        # create an empty Builder view if needed
        if len(self.getAllFrames(frameType="builder")) == 0:
            self.newBuilderFrame()
        # loop through all frames, from the back bringing each forward
        for thisFrame in self.getAllFrames(frameType='builder'):
            thisFrame.Show(True)
            thisFrame.Raise()
            self.SetTopWindow(thisFrame)

    def showRunner(self, event=None, fileList=[]):
        if not self.runner:
            self.runner = self.newRunnerFrame()
        if not self.testMode:
            self.runner.Show()
            self.runner.Raise()
            self.SetTopWindow(self.runner)
        # Runner captures standard streams until program closed
        # if self.runner and not self.testMode:
        #     sys.stderr = sys.stdout = self.stdStreamDispatcher

    def newRunnerFrame(self, event=None):
        # have to reimport because it is only local to __init__ so far
        from .runner.runner import RunnerFrame
        title = "PsychoPy Runner (v{})".format(self.version)
        wx.BeginBusyCursor()
        self.runner = RunnerFrame(parent=None,
                             id=-1,
                             title=title,
                             app=self)
        self.updateWindowMenu()
        wx.EndBusyCursor()
        return self.runner

    def OnDrop(self, x, y, files):
        """Not clear this method ever gets called!"""
        logging.info("Got Files")

    def MacOpenFile(self, fileName):
        if fileName.endswith('psychopyApp.py'):
            # in wx4 on mac this is called erroneously by App.__init__
            # if called like `python psychopyApp.py`
            return
        logging.debug('PsychoPyApp: Received Mac file dropped event')
        if fileName.endswith('.py'):
            if self.coder is None:
                self.showCoder()
            self.coder.setCurrentDoc(fileName)
        elif fileName.endswith('.psyexp'):
            self.newBuilderFrame(fileName=fileName)

    def MacReopenApp(self):
        """Called when the doc icon is clicked, and ???"""
        self.GetTopWindow().Raise()

    def openIPythonNotebook(self, event=None):
        """Note that right now this is bad because it ceases all activity in
        the main wx loop and the app has to be quit. We need it to run from
        a separate process? The necessary depends (zmq and tornado) were
        included from v1.78 onwards in the standalone
        """
        import IPython.frontend.html.notebook.notebookapp as nb
        instance = nb.launch_new_instance()

    def openUpdater(self, event=None):
        from psychopy.app import connections
        dlg = connections.InstallUpdateDialog(parent=None, ID=-1, app=self)

    def colorPicker(self, event=None):
        """Open color-picker, sets clip-board to string [r,g,b].

        Note: units are psychopy -1..+1 rgb units to three decimal places,
        preserving 24-bit color.
        """
        if self.coder is None:
            return

        document = self.coder.currentDoc
        dlg = PsychoColorPicker(None, context=document)  # doesn't need a parent
        dlg.ShowModal()
        dlg.Destroy()

        if event is not None:
            event.Skip()

    def openMonitorCenter(self, event):
        from psychopy.monitors import MonitorCenter
        self.monCenter = MonitorCenter.MainFrame(
            None, 'PsychoPy Monitor Center')
        self.monCenter.Show(True)

    def terminateHubProcess(self):
        """
        Send a UDP message to iohub informing it to exit.

        Use this when force quitting the experiment script process so iohub
        knows to exit as well.

        If message is not sent within 1 second, or the iohub server
        address in incorrect,the issue is logged.
        """
        sock = None
        try:
            logging.debug('PsychoPyApp: terminateHubProcess called.')
            import socket
            sock = socket.socket(socket.AF_INET, socket.SOCK_DGRAM)
            sock.settimeout(1.0)
            iohubAddress = '127.0.0.1', 9034
            import msgpack
            txData = msgpack.Packer().pack(('STOP_IOHUB_SERVER',))
            return sock.sendto(txData, iohubAddress)
        except socket.error as e:
            msg = 'PsychoPyApp: terminateHubProcess socket.error: %s'
            logging.debug(msg % str(e))
        except socket.herror as e:
            msg = 'PsychoPyApp: terminateHubProcess socket.herror: %s'
            logging.debug(msg % str(e))
        except socket.gaierror as e:
            msg = 'PsychoPyApp: terminateHubProcess socket.gaierror: %s'
            logging.debug(msg % str(e))
        except socket.timeout as e:
            msg = 'PsychoPyApp: terminateHubProcess socket.timeout: %s'
            logging.debug(msg % str(e))
        except Exception as e:
            msg = 'PsychoPyApp: terminateHubProcess exception: %s'
            logging.debug(msg % str(e))
        finally:
            if sock:
                sock.close()
            logging.debug('PsychoPyApp: terminateHubProcess completed.')

    def quit(self, event=None):
        logging.debug('PsychoPyApp: Quitting...')
        self.quitting = True
        # garbage collect the projects before sys.exit
        projects.pavlovia.knownUsers = None
        projects.pavlovia.knownProjects = None
        # see whether any files need saving
        for frame in self.getAllFrames():
            try:  # will fail if the frame has been shut somehow elsewhere
                ok = frame.checkSave()
            except Exception:
                ok = False
                logging.debug("PsychopyApp: exception when saving")
            if not ok:
                logging.debug('PsychoPyApp: User cancelled shutdown')
                return  # user cancelled quit

        # save info about current frames for next run
        if self.coder and len(self.getAllFrames("builder")) == 0:
            self.prefs.appData['lastFrame'] = 'coder'
        elif self.coder is None:
            self.prefs.appData['lastFrame'] = 'builder'
        else:
            self.prefs.appData['lastFrame'] = 'both'

        self.prefs.appData['lastVersion'] = self.version
        # update app data while closing each frame
        # start with an empty list to be appended by each frame
        self.prefs.appData['builder']['prevFiles'] = []
        self.prefs.appData['coder']['prevFiles'] = []

        # write plugins config if changed during the session
        # saveStartUpPluginsConfig()

        for frame in self.getAllFrames():
            try:
                frame.closeFrame(event=event, checkSave=False)
                # must do this before destroying the frame?
                self.prefs.saveAppData()
            except Exception:
                pass  # we don't care if this fails - we're quitting anyway
        #self.Destroy()

        # Reset streams back to default
        sys.stdout = sys.__stdout__
        sys.stderr = sys.__stderr__

        if not self.testMode:
            sys.exit()

    def showPrefs(self, event):
        from psychopy.app.preferencesDlg import PreferencesDlg
        logging.debug('PsychoPyApp: Showing prefs dlg')
        prefsDlg = PreferencesDlg(app=self)
        prefsDlg.ShowModal()
        prefsDlg.Destroy()

    def showAbout(self, event):
        logging.debug('PsychoPyApp: Showing about dlg')

        with io.open(os.path.join(self.prefs.paths['psychopy'], 'LICENSE.txt'),
                     'r', encoding='utf-8-sig') as f:
            license = f.read()

        msg = _translate(
            "For stimulus generation and experimental control in Python.\n"
            "PsychoPy depends on your feedback. If something doesn't work\n"
            "then let us know at psychopy-users@googlegroups.com")
        if parse_version(wx.__version__) >= parse_version('4.0a1'):
            info = wx.adv.AboutDialogInfo()
            showAbout = wx.adv.AboutBox
        else:
            info = wx.AboutDialogInfo()
            showAbout = wx.AboutBox
        if wx.version() >= '3.':
            icon = os.path.join(self.prefs.paths['resources'], 'psychopy.png')
            info.SetIcon(wx.Icon(icon, wx.BITMAP_TYPE_PNG, 128, 128))
        info.SetName('PsychoPy')
        info.SetVersion('v' + psychopy.__version__)
        info.SetDescription(msg)

        info.SetCopyright('(C) 2002-2018 Jonathan Peirce (C) 2019-2022 Open Science Tools Ltd.')
        info.SetWebSite('https://www.psychopy.org')
        info.SetLicence(license)
        # developers

        devNames = [
            'Jonathan Peirce',
            'Jeremy Gray',
            'Michael MacAskill',
            'Sol Simpson',
            u'Jonas Lindel\xF8v',
            'Yaroslav Halchenko',
            'Erik Kastman',
            'Hiroyuki Sogo',
            'David Bridges',
            'Matthew Cutone',
            'Philipp Wiesemann',
            u'Richard Höchenberger',
            'Andrew Schofield',
            'Todd Parsons',
            'Dan Fitch',
            'Suddha Sourav',
            'Philipp Wiesemann',
            'Mark Hymers',
            'Benjamin T. Vincent',
            'Yaroslav Halchenko',
            'Jay Borseth',
            'chrisgatwin [@github.com]',
            'toddrjen [@github.com]'
        ]

        docNames = [
            'Jonathan Peirce',
            'Jeremy Gray',
            'Rebecca Hirst',
            'Rebecca Sharman',
            'Matthew Cutone'
        ]
        devNames.sort()

        intNames = [
            'Hiroyuki Sogo'
        ]
        intNames.sort()

        for name in devNames:
            info.AddDeveloper(name)

        for name in docNames:
            info.AddDocWriter(name)

        for name in intNames:
            info.AddTranslator(name)

        if not self.testMode:
            showAbout(info)

    def showNews(self, event=None):
        connections.showNews(self, checkPrev=False)

    def showSystemInfo(self, event=None):
        """Show system information."""
        from psychopy.app.sysInfoDlg import SystemInfoDialog
        dlg = SystemInfoDialog(None)
        dlg.Show()

    def followLink(self, event=None, url=None):
        """Follow either an event id (= a key to an url defined in urls.py)
        or follow a complete url (a string beginning "http://")
        """
        if event is not None:
            wx.LaunchDefaultBrowser(self.urls[event.GetId()])
        elif url is not None:
            wx.LaunchDefaultBrowser(url)

    def getAllFrames(self, frameType=None):
        """Get a list of frames, optionally filtered by a particular kind
        (which can be "builder", "coder", "project")
        """
        frames = []
        for frameRef in self._allFrames:
            frame = frameRef()
            if (not frame):
                self._allFrames.remove(frameRef)  # has been deleted
                continue
            elif frameType and frame.frameType != frameType:
                continue
            frames.append(frame)
        return frames

    def trackFrame(self, frame):
        """Keep track of an open frame (stores a weak reference to the frame
        which will probably have a regular reference to the app)
        """
        self._allFrames.append(weakref.ref(frame))

    def forgetFrame(self, frame):
        """Keep track of an open frame (stores a weak reference to the frame
        which will probably have a regular reference to the app)
        """
        for entry in self._allFrames:
            if entry() == frame:  # is a weakref
                self._allFrames.remove(entry)

    def onIdle(self, evt):
        from . import idle
        idle.doIdleTasks(app=self)
        evt.Skip()

    @property
    def theme(self):
        """The theme to be used through the application"""
        return themes.theme

    @theme.setter
    def theme(self, value):
        """The theme to be used through the application"""
        # Make sure we just have a name
        if isinstance(value, themes.Theme):
            value = value.code
        # Store new theme
        prefs.app['theme'] = value
        prefs.saveUserPrefs()
        # Reset icon cache
        icons.iconCache.clear()
        # Set theme at module level
        themes.theme.set(value)
        # Apply to frames
        for frameRef in self._allFrames:
            frame = frameRef()
            if isinstance(frame, handlers.ThemeMixin):
                frame.theme = themes.theme

        # On OSX 10.15 Catalina at least calling SetFaceName with 'AppleSystemUIFont' fails.
        # So this fix checks to see if changing the font name invalidates the font.
        # if so rollback to the font before attempted change.
        # Note that wx.Font uses referencing and copy-on-write so we need to force creation of a copy
        # with the wx.Font() call. Otherwise you just get reference to the font that gets borked by SetFaceName()
        # -Justin Ales
        beforesetface = wx.Font(self._codeFont)
        success = self._codeFont.SetFaceName("JetBrains Mono")
        if not (success):
            self._codeFont = beforesetface


if __name__ == '__main__':
    # never run; stopped earlier at cannot do relative import in a non-package
    sys.exit("Do not launch the app from this script -"
             "use python psychopyApp.py instead")<|MERGE_RESOLUTION|>--- conflicted
+++ resolved
@@ -249,13 +249,8 @@
             linuxConfDlg.ShowModal()
             linuxConfDlg.Destroy()
 
-<<<<<<< HEAD
     def _loadStartupPlugins(self):
         """Routine for loading plugins registered to be loaded at startup.
-=======
-    def onInit(self, showSplash=True, testMode=False):
-        """This is launched immediately *after* the app initialises with wx
->>>>>>> fc5b9794
         """
         if self._safeMode:  # nop, if running safe mode
             return
@@ -298,7 +293,6 @@
         """
         # Create the memory-mapped file if not present, this is handled
         # differently between Windows and UNIX-likes.
-<<<<<<< HEAD
         if wx.Platform == '__WXMSW__':
             tfile = tempfile.TemporaryFile(prefix="ag", suffix="tmp")
             fno = tfile.fileno()
@@ -365,14 +359,13 @@
                     # wait a bit for the buffer to become free
                     time.sleep(1)
                     attempts += 1
-=======
+                    
         if not self.testMode:
             if wx.Platform == '__WXMSW__':
                 tfile = tempfile.TemporaryFile(prefix="ag", suffix="tmp")
                 fno = tfile.fileno()
                 self._sharedMemory = mmap.mmap(
                     fno, self.mmap_sz, "shared_memory")
->>>>>>> fc5b9794
             else:
                 tfile = open(
                     os.path.join(
