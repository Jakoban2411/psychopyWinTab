--- conflicted
+++ resolved
@@ -356,15 +356,9 @@
         elif fileName[-4:] in ['.dlm','.DLM', '.csv', '.CSV']:
             f= file(fileName,writeFormat)
         else:
-<<<<<<< HEAD
-            if delim==',': f=file(fileName+'.csv','w')
-            else: f=file(fileName+'.dlm','w')
-
-=======
             if delim==',': f=file(fileName+'.csv',writeFormat)
             else: f=file(fileName+'.dlm',writeFormat)
             
->>>>>>> bc6ed9ef
         if not matrixOnly:
             #write a header line
             for heading in stimOut+dataHead:
