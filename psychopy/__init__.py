--- conflicted
+++ resolved
@@ -12,13 +12,8 @@
 import os
 import sys
 
-<<<<<<< HEAD
-__version__ = '2023.1.3'
-__license__ = 'GNU GPLv3 (or more recent equivalent)'
-=======
 __version__ = '2024.1.0'
 __license__ = 'GPL v3'
->>>>>>> 7ef6d6d9
 __author__ = 'Open Science Tools Ltd'
 __author_email__ = 'support@opensciencetools.org'
 __maintainer_email__ = 'support@opensciencetools.org'
