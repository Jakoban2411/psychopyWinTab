#!/usr/bin/env python
# -*- coding: utf-8 -*-

# Part of the PsychoPy library
# Copyright (C) 2002-2018 Jonathan Peirce (C) 2019-2022 Open Science Tools Ltd.
# Distributed under the terms of the GNU General Public License (GPL).
"""Utilities for extending PsychoPy with plugins."""

__all__ = [
    'loadPlugin',
    'listPlugins',
    'computeChecksum',
    'startUpPlugins',
    'pluginMetadata',
    'pluginEntryPoints',
    'scanPlugins',
    'requirePlugin',
    'isPluginLoaded',
    'isStartUpPlugin',
    'activatePlugins',
    'discoverModuleClasses'
]

import sys
import inspect
import collections
import hashlib
import importlib
import pkg_resources
import psychopy.tools.pkgtools as pkgtools
<<<<<<< HEAD

=======
>>>>>>> 8bae68e0
from psychopy import logging
from psychopy.preferences import prefs

# add the plugins folder to as a distribution location
try:
    pkgtools.addDistribution(prefs.paths['packages'])
except KeyError:
    # this error likely wont happen unless the prefs are missing keys
    logging.error('Cannot add plugin directory as distribution location. '
                  'Plugins will be unavailable this session.')

# Keep track of plugins that have been loaded. Keys are plugin names and values
# are their entry point mappings.
_loaded_plugins_ = collections.OrderedDict()  # use OrderedDict for Py2 compatibility

# Entry points for all plugins installed on the system, this is populated by
# calling `scanPlugins`. We are caching entry points to avoid having to rescan
# packages for them.
_installed_plugins_ = collections.OrderedDict()

# Keep track of plugins that failed to load here
_failed_plugins_ = []


# ------------------------------------------------------------------------------
# Functions
#

def resolveObjectFromName(name, basename=None, resolve=True, error=True):
    """Get an object within a module's namespace using a fully-qualified or
    relative dotted name.

    This function is mainly used to get objects associated with entry point
    groups, so entry points can be assigned to them. It traverses through
    objects along `name` until it reaches the end, then returns a reference to
    that object.

    You can also use this function to dynamically import modules and fully
    realize target names without needing to call ``import`` on intermediate
    modules. For instance, by calling the following::

        Window = resolveObjectFromName('psychopy.visual.Window')

    The function will first import `psychopy.visual` then get a reference to the
    unbound `Window` class within it and assign it to `Window`.

    Parameters
    ----------
    name : str
        Fully-qualified or relative name to the object (eg.
        `psychopy.visual.Window` or `.Window`). If name is relative, `basename`
        must be specified.
    basename : str, ModuleType or None
        If `name` is relative (starts with '.'), `basename` should be the
        `__name__` of the module or reference to the module itself `name` is
        relative to. Leave `None` if `name` is already fully qualified.
    resolve : bool
        If `resolve=True`, any name encountered along the way that isn't present
        will be assumed to be a module and imported. This guarantees the target
        object is fully-realized and reachable if the target is valid. If
        `False`, this function will fail if the `name` is not reachable and
        raise an error or return `None` if `error=False`.
    error : bool
        Raise an error if an object is not reachable. If `False`, this function
        will return `None` instead and suppress the error. This may be useful in
        cases where having access to the target object is a "soft" requirement
        and the program can still operate without it.

    Returns
    -------
    object
        Object referred to by the name. Returns `None` if the object is not
        reachable and `error=False`.

    Raises
    ------
    ModuleNotFoundError
        The base module the FQN is referring to has not been imported.
    NameError
        The provided name does not point to a valid object.
    ValueError
        A relative name was given to `name` but `basename` was not specified.

    Examples
    --------
    Get a reference to the `psychopy.visual.Window` class (will import `visual`
    in doing so)::

        Window = resolveObjectFromName('psychopy.visual.Window')

    Get the `Window` class if `name` is relative to `basename`::

        import psychopy.visual as visual
        Window = resolveObjectFromName('.Window', visual)

    Check if an object exists::

        Window = resolveObjectFromName(
            'psychopy.visual.Window',
            resolve=False,  # False since we don't want to import anything
            error=False)  # suppress error, makes function return None

        if Window is None:
            print('Window has not been imported yet!')

    """
    # make sure a basename is given if relative
    if name.startswith('.') and basename is None:
        raise ValueError('`name` specifies a relative name but `basename` is '
                         'not specified.')

    # if basename is a module object
    if inspect.ismodule(basename):
        basename = basename.__name__

    # get fqn and split
    fqn = (basename + name if basename is not None else name).split(".")

    # get the object the fqn refers to
    try:
        objref = sys.modules[fqn[0]]  # base name
    except KeyError:
        raise ModuleNotFoundError(
            'Base module cannot be found, has it been imported yet?')

    # walk through the FQN to get the object it refers to
    path = fqn[0]
    for attr in fqn[1:]:
        path += '.' + attr
        if not hasattr(objref, attr):
            # try importing the module
            if resolve:
                try:
                    importlib.import_module(path)
                except ImportError:
                    if not error:  # return if suppressing error
                        return None
                    raise NameError(
                        "Specified `name` does not reference a valid object or "
                        "is unreachable.")
            else:
                if not error:  # return None if we want to suppress errors
                    return None
                raise NameError(
                    "Specified `name` does not reference a valid object or is "
                    "unreachable.")

        objref = getattr(objref, attr)

    return objref


def computeChecksum(fpath, method='sha256', writeOut=None):
    """Compute the checksum hash/key for a given package.

    Authors of PsychoPy plugins can use this function to compute a checksum
    hash and users can use it to check the integrity of their packages.

    Parameters
    ----------
    fpath : str
        Path to the plugin package or file.
    method : str
        Hashing method to use, values are 'md5' or 'sha256'. Default is
        'sha256'.
    writeOut : str
        Path to a text file to write checksum data to. If the file exists, the
        data will be written as a line at the end of the file.

    Returns
    -------
    str
        Checksum hash digested to hexadecimal format.

    Examples
    --------
    Compute a checksum for a package and write it to a file::

        with open('checksum.txt', 'w') as f:
            f.write(computeChecksum(
                '/path/to/plugin/psychopy_plugin-1.0-py3.6.egg'))

    """
    methodObj = {'md5': hashlib.md5,
                 'sha256': hashlib.sha256}

    hashobj = methodObj[method]()
    with open(fpath, "rb") as f:
        chunk = f.read(4096)
        while chunk != b"":
            chunk = f.read(4096)
            hashobj.update(chunk)

    checksumStr = hashobj.hexdigest()

    if writeOut is not None:
        with open(writeOut, 'a') as f:
            f.write('\n' + checksumStr)

    return checksumStr


def scanPlugins():
    """Scan the system for installed plugins.

    This function scans installed packages for the current Python environment
    and looks for ones that specify PsychoPy entry points in their metadata.
    Afterwards, you can call :func:`listPlugins()` to list them and
    `loadPlugin()` to load them into the current session. This function is
    called automatically when PsychoPy starts, so you do not need to call this
    unless packages have been added since the session began.

    Returns
    -------
    int
        Number of plugins found during the scan. Calling `listPlugins()` will
        return the names of the found plugins.

    """
    global _installed_plugins_
    _installed_plugins_ = {}  # clear installed plugins

    # make sure we have the plugin directory in the working set
    pluginDir = prefs.paths['packages']
    if pluginDir not in pkg_resources.working_set.entries:
        pkg_resources.working_set.add_entry(pluginDir)

    # find all packages with entry points defined
    pluginEnv = pkg_resources.Environment()  # supported by the platform
    dists, _ = pkg_resources.working_set.find_plugins(pluginEnv)

    for dist in dists:
        entryMap = dist.get_entry_map()
        if any([i.startswith('psychopy') for i in entryMap.keys()]):
            logging.debug('Found plugin `{}` at location `{}`.'.format(
                dist.project_name, dist.location))
            _installed_plugins_[dist.project_name] = entryMap

            # try adding the plugin to the working set
            if dist.location not in pkg_resources.working_set.entries:
                pkg_resources.working_set.add(dist)

    return len(_installed_plugins_)


def listPlugins(which='all'):
    """Get a list of installed or loaded PsychoPy plugins.

    This function lists either all potential plugin packages installed on the
    system, those registered to be loaded automatically when PsychoPy starts, or
    those that have been previously loaded successfully this session.

    Parameters
    ----------
    which : str
        Category to list plugins. If 'all', all plugins installed on the system
        will be listed, whether they have been loaded or not. If 'loaded', only
        plugins that have been previously loaded successfully this session will
        be listed. If 'startup', plugins registered to be loaded when a PsychoPy
        session starts will be listed, whether or not they have been loaded this
        session. If 'unloaded', plugins that have not been loaded but are
        installed will be listed. If 'failed', returns a list of plugin names
        that attempted to load this session but failed for some reason.

    Returns
    -------
    list
        Names of PsychoPy related plugins as strings. You can load all installed
        plugins by passing list elements to `loadPlugin`.

    See Also
    --------
    loadPlugin : Load a plugin into the current session.

    Examples
    --------
    Load all plugins installed on the system into the current session (assumes
    all plugins don't require any additional arguments passed to them)::

        for plugin in plugins.listPlugins():
            plugins.loadPlugin(plugin)

    If certain plugins take arguments, you can do this give specific arguments
    when loading all plugins::

        pluginArgs = {'some-plugin': (('someArg',), {'setup': True, 'spam': 10})}
        for plugin in plugins.listPlugins():
            try:
                args, kwargs = pluginArgs[plugin]
                plugins.loadPlugin(plugin, *args, **kwargs)
            except KeyError:
                plugins.loadPlugin(plugin)

    Check if a plugin package named `plugin-test` is installed on the system and
    has entry points into PsychoPy::

        if 'plugin-test' in plugins.listPlugins():
            print("Plugin installed!")

    Check if all plugins registered to be loaded on startup are currently
    active::

        if not all([p in listPlugins('loaded') for p in listPlugins('startup')]):
            print('Please restart your PsychoPy session for plugins to take effect.')

    """
    if which not in ('all', 'startup', 'loaded', 'unloaded', 'failed'):
        raise ValueError("Invalid value specified to argument `which`.")

    if which == 'loaded':  # only list plugins we have already loaded
        return list(_loaded_plugins_.keys())
    elif which == 'startup':
        return list(prefs.general['startUpPlugins'])  # copy this
    elif which == 'unloaded':
        return [p for p in listPlugins('all') if p in listPlugins('loaded')]
    elif which == 'failed':
        return list(_failed_plugins_)  # copy
    else:
        return list(_installed_plugins_.keys())


def isPluginLoaded(plugin):
    """Check if a plugin has been previously loaded successfully by a
    :func:`loadPlugin` call.

    Parameters
    ----------
    plugin : str
        Name of the plugin package to check if loaded. This usually refers to
        the package or project name.

    Returns
    -------
    bool
        `True` if a plugin was successfully loaded and active, else `False`.

    See Also
    --------
    loadPlugin : Load a plugin into the current session.

    """
    return plugin in listPlugins(which='loaded')


def isStartUpPlugin(plugin):
    """Check if a plugin is registered to be loaded when PsychoPy starts.

    Parameters
    ----------
    plugin : str
        Name of the plugin package to check. This usually refers to the package
        or project name.

    Returns
    -------
    bool
        `True` if a plugin is registered to be loaded when a PsychoPy session
        starts, else `False`.

    Examples
    --------
    Check if a plugin was loaded successfully at startup::

        pluginName = 'psychopy-plugin'
        if isStartUpPlugin(pluginName) and isPluginLoaded(pluginName):
            print('Plugin successfully loaded at startup.')

    """
    return plugin in listPlugins(which='startup')


def loadPlugin(plugin):
    """Load a plugin to extend PsychoPy.

    Plugins are packages which extend upon PsychoPy's existing functionality by
    dynamically importing code at runtime, without modifying the existing
    installation files. Plugins create or redefine objects in the namespaces
    of modules (eg. `psychopy.visual`) and unbound classes, allowing them to be
    used as if they were part of PsychoPy. In some cases, objects exported by
    plugins will be registered for a particular function if they define entry
    points into specific modules.

    Plugins are simply Python packages,`loadPlugin` will search for them in
    directories specified in `sys.path`. Only packages which define entry points
    in their metadata which pertain to PsychoPy can be loaded with this
    function. This function also permits passing optional arguments to a
    callable object in the plugin module to run any initialization routines
    prior to loading entry points.

    This function is robust, simply returning `True` or `False` whether a
    plugin has been fully loaded or not. If a plugin fails to load, the reason
    for it will be written to the log as a warning or error, and the application
    will continue running. This may be undesirable in some cases, since features
    the plugin provides may be needed at some point and would lead to undefined
    behavior if not present. If you want to halt the application if a plugin
    fails to load, consider using :func:`requirePlugin`.

    It is advised that you use this function only when using PsychoPy as a
    library. If using the builder or coder GUI, it is recommended that you use
    the plugin dialog to enable plugins for PsychoPy sessions spawned by the
    experiment runner. However, you can still use this function if you want to
    load additional plugins for a given experiment, having their effects
    isolated from the main application and other experiments.

    Parameters
    ----------
    plugin : str
        Name of the plugin package to load. This usually refers to the package
        or project name.

    Returns
    -------
    bool
        `True` if the plugin has valid entry points and was loaded successfully.
        Also returns `True` if the plugin was already loaded by a previous
        `loadPlugin` call this session, this function will have no effect in
        this case. `False` is returned if the plugin defines no entry points
        specific to PsychoPy or crashed (an error is logged).

    Warnings
    --------
    Make sure that plugins installed on your system are from reputable sources,
    as they may contain malware! PsychoPy is not responsible for undefined
    behaviour or bugs associated with the use of 3rd party plugins.

    See Also
    --------
    listPlugins : Search for and list installed or loaded plugins.
    requirePlugin : Require a plugin be previously loaded.

    Examples
    --------
    Load a plugin by specifying its package/project name::

        loadPlugin('psychopy-hardware-box')

    You can give arguments to this function which are passed on to the plugin::

        loadPlugin('psychopy-hardware-box', switchOn=True, baudrate=9600)

    You can use the value returned from `loadPlugin` to determine if the plugin
    is installed and supported by the platform::

        hasPlugin = loadPlugin('psychopy-hardware-box')
        if hasPlugin:
            # initialize objects which require the plugin here ...

    """
    global _loaded_plugins_, _failed_plugins_

    if isPluginLoaded(plugin):
        logging.info('Plugin `{}` already loaded. Skipping.'.format(plugin))
        return True  # already loaded, return True

    try:
        entryMap = _installed_plugins_[plugin]
    except KeyError:
        logging.warning(
            'Package `{}` does not appear to be a valid plugin. '
            'Skipping.'.format(plugin))
        if plugin not in _failed_plugins_:
            _failed_plugins_.append(plugin)

        return False

    if not any([i.startswith('psychopy') for i in entryMap.keys()]):
        logging.warning(
            'Specified package `{}` defines no entry points for PsychoPy. '
            'Skipping.'.format(plugin))

        if plugin not in _failed_plugins_:
            _failed_plugins_.append(plugin)

        return False  # can't do anything more here, so return

    # go over entry points, looking for objects explicitly for psychopy
    validEntryPoints = collections.OrderedDict()  # entry points to assign
    for fqn, attrs in entryMap.items():
        if not fqn.startswith('psychopy'):
            continue

        # forbid plugins from modifying this module
        if fqn.startswith('psychopy.plugins') or \
                (fqn == 'psychopy' and 'plugins' in attrs):
            logging.error(
                "Plugin `{}` declares entry points into the `psychopy.plugins` "
                "module which is forbidden. Skipping.".format(plugin))

            if plugin not in _failed_plugins_:
                _failed_plugins_.append(plugin)

            return False

        # Get the object the fully-qualified name points to the group which the
        # plugin wants to modify.
        targObj = resolveObjectFromName(fqn, error=False)
        if targObj is None:
            logging.error(
                "Plugin `{}` specified entry point group `{}` that does not "
                "exist or is unreachable.".format(plugin, fqn))

            if plugin not in _failed_plugins_:
                _failed_plugins_.append(plugin)

            return False

        validEntryPoints[fqn] = []

        # Import modules assigned to entry points and load those entry points.
        # We don't assign anything to PsychoPy's namespace until we are sure
        # that the entry points are valid. This prevents plugins from being
        # partially loaded which can cause all sorts of undefined behaviour.
        for attr, ep in attrs.items():
            # Load the module the entry point belongs to, this happens
            # anyways when .load() is called, but we get to access it before
            # we start binding. If the module has already been loaded, don't
            # do this again.
            if ep.module_name not in sys.modules:
                # Do stuff before loading entry points here, any executable code
                # in the module will run to configure it.
                try:
                    imp = importlib.import_module(ep.module_name)
                except (ModuleNotFoundError, ImportError):
                    importSuccess = False
                    logging.error(
                        "Plugin `{}` entry point requires module `{}`, but it"
                        "cannot be imported.".format(plugin, ep.module_name))
                except (NameError, AttributeError):
                    importSuccess = False
                    logging.error(
                        "Plugin `{}` entry point requires module `{}`, but an "
                        "error occurred while loading it.".format(
                            plugin, ep.module_name))
                else:
                    importSuccess = True

                if not importSuccess:  # if we failed to import
                    if plugin not in _failed_plugins_:
                        _failed_plugins_.append(plugin)

                    return False

            # Ensure that we are not wholesale replacing an existing module.
            # We want plugins to be explicit about what they are changing.
            # This makes sure plugins play nice with each other, only
            # making changes to existing code where needed. However, plugins
            # are allowed to add new modules to the namespaces of existing
            # ones.
            if hasattr(targObj, attr):
                # handle what to do if an attribute exists already here ...
                if inspect.ismodule(getattr(targObj, attr)):
                    logging.warning(
                        "Plugin `{}` attempted to override module `{}`.".format(
                            plugin, fqn + '.' + attr))

                    # if plugin not in _failed_plugins_:
                    #     _failed_plugins_.append(plugin)
                    #
                    # return False
            try:
                ep = ep.load()  # load the entry point
            except ImportError as e:
                logging.error(
                    "Failed to load entry point `{}` of plugin `{}`. "
                    "(`{}: {}`) "
                    "Skipping.".format(str(ep), plugin, e.name, e.msg))

                if plugin not in _failed_plugins_:
                    _failed_plugins_.append(plugin)

                return False
            except pkg_resources.DistributionNotFound:
                logging.error(
                    "Failed to load entry point `{}` of plugin `{}` due to "
                    "missing distribution required by the application."
                    "Skipping.".format(str(ep), plugin))

                if plugin not in _failed_plugins_:
                    _failed_plugins_.append(plugin)

                return False
            except Exception:  # catch everything else
                logging.error(
                    "Failed to load entry point `{}` of plugin `{}` for unknown"
                    "reasons. Skipping.".format(str(ep), plugin))

                if plugin not in _failed_plugins_:
                    _failed_plugins_.append(plugin)

                return False

            # If we get here, the entry point is valid and we can safely add it
            # to PsychoPy's namespace.
            validEntryPoints[fqn].append((targObj, attr, ep))

    # Assign entry points that have been successfully loaded. We defer
    # assignment until all entry points are deemed valid to prevent plugins
    # from being partially loaded.
    for fqn, vals in validEntryPoints.items():
        for targObj, attr, ep in vals:
            # add the object to the module or unbound class
            setattr(targObj, attr, ep)
            logging.debug(
                "Assigning to entry point `{}` to `{}`.".format(
                    ep.__name__, fqn + '.' + attr))

            # --- handle special cases ---
            if fqn == 'psychopy.visual.backends':  # if window backend
                _registerWindowBackend(attr, ep)
            elif fqn == 'psychopy.experiment.components':  # if component
                _registerBuilderComponent(ep)
            elif fqn == 'psychopy.hardware.photometer':  # photometer
                _registerPhotometer(ep)

    # Retain information about the plugin's entry points, we will use this for
    # conflict resolution.
    _loaded_plugins_[plugin] = entryMap

    # If we made it here on a previously failed plugin, it was likely fixed and
    # can be removed from the list.
    if plugin not in _failed_plugins_:
        try:
            _failed_plugins_.remove(plugin)
        except ValueError:
            pass

    return True


def requirePlugin(plugin):
    """Require a plugin to be already loaded.

    This function can be used to ensure if a plugin has already been loaded and
    is ready for use, raising an exception and ending the session if not.

    This function compliments :func:`loadPlugin`, which does not halt the
    application if plugin fails to load. This allows PsychoPy to continue
    working, giving the user a chance to deal with the problem (either by
    disabling or fixing the plugins). However, :func:`requirePlugin` can be used
    to guard against undefined behavior caused by a failed or partially loaded
    plugin by raising an exception before any code that uses the plugin's
    features is executed.

    Parameters
    ----------
    plugin : str
        Name of the plugin package to require. This usually refers to the package
        or project name.

    Raises
    ------
    RuntimeError
        Plugin has not been previously loaded this session.

    See Also
    --------
    loadPlugin : Load a plugin into the current session.

    Examples
    --------
    Ensure plugin `psychopy-plugin` is loaded at this point in the session::

        requirePlugin('psychopy-plugin')  # error if not loaded

    You can catch the error and try to handle the situation by::

        try:
            requirePlugin('psychopy-plugin')
        except RuntimeError:
            # do something about it ...

    """
    if not isPluginLoaded(plugin):
        raise RuntimeError('Required plugin `{}` has not been loaded.'.format(
            plugin))


def startUpPlugins(plugins, add=True, verify=True):
    """Specify which plugins should be loaded automatically when a PsychoPy
    session starts.

    This function edits ``psychopy.preferences.prefs.general['startUpPlugins']``
    and provides a means to verify if entries are valid. The PsychoPy session
    must be restarted for the plugins specified to take effect.

    If using PsychoPy as a library, this function serves as a convenience to
    avoid needing to explicitly call :func:`loadPlugin` every time to use your
    favorite plugins.

    Parameters
    ----------
    plugins : `str`, `list` or `None`
        Name(s) of plugins to have load on startup.
    add : bool
        If `True` names of plugins will be appended to `startUpPlugins` unless a
        name is already present. If `False`, `startUpPlugins` will be set to
        `plugins`, overwriting the previous value. If `add=False` and
        `plugins=[]` or `plugins=None`, no plugins will be loaded in the next
        session.
    verify : bool
        Check if `plugins` are installed and have valid entry points to
        PsychoPy. Raises an error if any are not. This prevents undefined
        behavior arsing from invalid plugins being loaded in the next session.
        If `False`, plugin names will be added regardless if they are installed
        or not.

    Raises
    ------
    RuntimeError
        If `verify=True`, any of `plugins` is not installed or does not have
        entry points to PsychoPy. This is raised to prevent issues in future
        sessions where invalid plugins are written to the config file and are
        automatically loaded.

    Warnings
    --------
    Do not use this function within the builder or coder GUI! Use the plugin
    dialog to specify which plugins to load on startup. Only use this function
    when using PsychoPy as a library!

    Examples
    --------
    Adding plugins to load on startup::

        startUpPlugins(['plugin1', 'plugin2'])

    Clearing the startup plugins list, no plugins will be loaded automatically
    at the start of the next session::

        plugins.startUpPlugins([], add=False)
        # or ..
        plugins.startUpPlugins(None, add=False)

    If passing `None` or an empty list with `add=True`, the present value of
    `prefs.general['startUpPlugins']` will remain as-is.

    """
    # check if there is a config entry
    if 'startUpPlugins' not in prefs.general.keys():
        logging.warning(
            'Config file does not define `startUpPlugins`. Skipping.')

        return

    # if a string is specified
    if isinstance(plugins, str):
        plugins = [plugins]

    # if the list is empty or None, just clear
    if not plugins or plugins is None:
        if not add:  # adding nothing gives the original
            prefs.general['startUpPlugins'] = []
            prefs.saveUserPrefs()

        return

    # check if the plugins are installed before adding to `startUpPlugins`
    installedPlugins = listPlugins()
    if verify:
        notInstalled = [plugin not in installedPlugins for plugin in plugins]
        if any(notInstalled):
            missingIdx = [i for i, x in enumerate(notInstalled) if x]
            errStr = ''  # build up an error string
            for i, idx in enumerate(missingIdx):
                if i < len(missingIdx) - 1:
                    errStr += '`{}`, '.format(plugins[idx])
                else:
                    errStr += '`{}`;'.format(plugins[idx])

            raise RuntimeError(
                "Cannot add startup plugin(s): {} either not installed or has "
                "no PsychoPy entry points.".format(errStr))

    if add:  # adding plugin names to existing list
        for plugin in plugins:
            if plugin not in prefs.general['startUpPlugins']:
                prefs.general['startUpPlugins'].append(plugin)
    else:
        prefs.general['startUpPlugins'] = plugins  # overwrite

    prefs.saveUserPrefs()  # save after loading


def pluginMetadata(plugin):
    """Get metadata from a plugin package.

    Reads the package's PKG_INFO and gets fields as a dictionary. Only packages
    that have valid entry points to PsychoPy can be queried.

    Parameters
    ----------
    plugin : str
        Name of the plugin package to retrieve metadata from.

    Returns
    -------
    dict
        Metadata fields.

    """
    installedPlugins = listPlugins()
    if plugin not in installedPlugins:
        raise ModuleNotFoundError(
            "Plugin `{}` is not installed or does not have entry points for "
            "PsychoPy.".format(plugin))

    pkg = pkg_resources.get_distribution(plugin)
    metadata = pkg.get_metadata(pkg.PKG_INFO)

    metadict = {}
    for line in metadata.split('\n'):
        if not line:
            continue

        line = line.strip().split(': ')
        if len(line) == 2:
            field, value = line
            metadict[field] = value

    return metadict


def pluginEntryPoints(plugin, parse=False):
    """Get the entry point mapping for a specified plugin.

    You must call `scanPlugins` before calling this function to get the entry
    points for a given plugin.

    Note this function is intended for internal use by the PsychoPy plugin
    system only.

    Parameters
    ----------
    plugin : str
        Name of the plugin package to get advertised entry points.
    parse : bool
        Parse the entry point specifiers and convert them to fully-qualified
        names.

    Returns
    -------
    dict
        Dictionary of target groups/attributes and entry points objects.

    """
    global _installed_plugins_
    if plugin in _installed_plugins_.keys():
        if not parse:
            return _installed_plugins_[plugin]
        else:
            toReturn = {}
            for group, val in _installed_plugins_[plugin].items():
                if group not in toReturn.keys():
                    toReturn[group] = {}  # create a new group entry

                for attr, ep in val.items():
                    # parse the entry point specifier
                    ex = '.'.join(str(ep).split(' = ')[1].split(':'))  # make fqn
                    toReturn[group].update({attr: ex})

            return toReturn

    logging.error("Cannot retrieve entry points for plugin `{}`, either not "
                  " installed or reachable.")

    return None


def activatePlugins():
    """Activate plugins.

    Calling this routine will load all startup plugins into the current process.

    Warnings
    --------
    This should only be called outside of PsychoPy sub-packages as plugins may
    import them, causing a circular import condition.

    """
    if not scanPlugins():
        logging.info(
            'Calling `psychopy.plugins.activatePlugins()`, but no plugins have '
            'been found in active distributions.')
        return  # nop if no plugins

    # go over the list of plugins and load them
    for plugin in listPlugins('startup'):
        loadPlugin(plugin)


def getWindowBackends():
    # get reference to the backend class
    fqn = 'psychopy.visual.backends'
    backend = resolveObjectFromName(
        fqn, resolve=(fqn not in sys.modules), error=False)
    # Return winTypes array from backend object
    return backend.winTypes

def discoverModuleClasses(nameSpace, classType, includeUnbound=True):
    """Discover classes and sub-classes matching a specific type within a
    namespace.

    This function is used to scan a namespace for references to specific classes
    and sub-classes. Classes may be either bound or unbound. This is useful for
    scanning namespaces for plugins which have loaded their entry points into
    them at runtime.

    Parameters
    ----------
    nameSpace : str or ModuleType
        Fully-qualified path to the namespace, or the reference itself. If the
        specified module hasn't been loaded, it will be after calling this.
    classType : Any
        Which type of classes to get. Any value that `isinstance` or
        `issubclass` expects as its second argument is valid.
    includeUnbound : bool
        Include unbound classes in the search. If `False` only bound objects are
        returned. The default is `True`.

    Returns
    -------
    dict
        Mapping of names and associated classes.

    Examples
    --------
    Get references to all visual stimuli classes. Since they all are derived
    from `psychopy.visual.basevisual.BaseVisualStim`, we can specify that as
    the type to search for::

        import psychopy.plugins as plugins
        import psychopy.visual as visual

        foundClasses = plugins.discoverModuleClasses(
            visual,   # base module to search
            visual.basevisual.BaseVisualStim,  # type to search for
            includeUnbound=True  # get unbound classes too
        )

    The resulting dictionary referenced by `foundClasses` will look like::

        foundClasses = {
           'BaseShapeStim': <class 'psychopy.visual.shape.BaseShapeStim'>,
           'BaseVisualStim': <class 'psychopy.visual.basevisual.BaseVisualStim'>
           # ~~~ snip ~~~
           'TextStim': <class 'psychopy.visual.text.TextStim'>,
           'VlcMovieStim': <class 'psychopy.visual.vlcmoviestim.VlcMovieStim'>
        }

    To search for classes more broadly, pass `object` as the type to search
    for::

        foundClasses = plugins.discoverModuleClasses(visual, object)

    """
    if isinstance(nameSpace, str):
        module = resolveObjectFromName(
            nameSpace,
            resolve=(nameSpace not in sys.modules),
            error=False)  # catch error below
    elif inspect.ismodule(nameSpace):
        module = nameSpace
    else:
        raise TypeError(
            'Invalid type for parameter `nameSpace`. Must be `str` or '
            '`ModuleType`')

    if module is None:
        raise ImportError("Cannot resolve namespace `{}`".format(nameSpace))

    foundClasses = {}

    if includeUnbound:  # get unbound classes in a module
        for name, attr in inspect.getmembers(module):
            if inspect.isclass(attr) and issubclass(attr, classType):
                foundClasses[name] = attr

    # now get bound objects, overwrites unbound names if they show up
    for name in dir(module):
        attr = getattr(module, name)
        if inspect.isclass(attr) and issubclass(attr, classType):
            foundClasses[name] = attr

    return foundClasses


# ------------------------------------------------------------------------------
# Registration functions
#
# These functions are called to perform additional operations when a plugin is
# loaded.
#

def _registerWindowBackend(attr, ep):
    """Make an entry point discoverable as a window backend.

    This allows it the given entry point to be used as a window backend by
    specifying `winType`. All window backends must be subclasses of `BaseBackend`
    and define a `winTypeName` attribute. The value of `winTypeName` will be
    used for selecting `winType`.

    This function is called by :func:`loadPlugin`, it should not be used for any
    other purpose.

    Parameters
    ----------
    attr : str
        Attribute name the backend is being assigned in
        'psychopy.visual.backends'.
    ep : ModuleType or ClassType
        Entry point which defines an object with window backends. Can be a class
        or module. If a module, the module will be scanned for subclasses of
        `BaseBackend` and they will be added as backends.

    """
    # get reference to the backend class
    fqn = 'psychopy.visual.backends'
    backend = resolveObjectFromName(
        fqn, resolve=(fqn not in sys.modules), error=False)

    if backend is None:
        logging.error("Failed to resolve name `{}`.".format(fqn))
        return   # something weird happened, just exit

    # if a module, scan it for valid backends
    foundBackends = {}
    if inspect.ismodule(ep):  # if the backend is a module
        for attrName in dir(ep):
            _attr = getattr(ep, attrName)
            if not inspect.isclass(_attr):  # skip if not class
                continue
            if not issubclass(_attr, backend.BaseBackend):  # not backend
                continue
            # check if the class defines a name for `winType`
            if not hasattr(_attr, 'winTypeName'):  # has no backend name
                continue
            # found something that can be a backend
            foundBackends[_attr.winTypeName] = '.' + attr + '.' + attrName
            logging.debug(
                "Registered window backend class `{}` for `winType={}`.".format(
                    foundBackends[_attr.winTypeName], _attr.winTypeName))
    elif inspect.isclass(ep):  # backend passed as a class
        if not issubclass(ep, backend.BaseBackend):
            return
        if not hasattr(ep, 'winTypeName'):
            return
        foundBackends[ep.winTypeName] = '.' + attr
        logging.debug(
            "Registered window backend class `{}` for `winType={}`.".format(
                foundBackends[ep.winTypeName], ep.winTypeName))

    backend.winTypes.update(foundBackends)  # update installed backends


def _registerBuilderComponent(ep):
    """Register a PsychoPy builder component module.

    This function is called by :func:`loadPlugin` when encountering an entry
    point group for :mod:`psychopy.experiment.components`. It searches the
    module at the entry point for sub-classes of `BaseComponent` and registers
    it as a builder component. It will also search the module for any resources
    associated with the component (eg. icons and tooltip text) and register them
    for use.

    Builder component modules in plugins should follow the conventions and
    structure of a normal, stand-alone components. Any plugins that adds
    components to PsychoPy must be registered to load on startup.

    This function is called by :func:`loadPlugin`, it should not be used for any
    other purpose.

    Parameters
    ----------
    ep : ClassType
        Class defining the component.

    """
    # get reference to the backend class
    fqn = 'psychopy.experiment.components'
    compPkg = resolveObjectFromName(
        fqn, resolve=(fqn not in sys.modules), error=False)

    if compPkg is None:
        logging.error("Failed to resolve name `{}`.".format(fqn))
        return

    if hasattr(compPkg, 'addComponent'):
        compPkg.addComponent(ep)
    else:
        raise AttributeError(
            "Cannot find function `addComponent()` in namespace "
            "`{}`".format(fqn))


def _registerPhotometer(ep):
    """Register a photometer class.

    This is called when the plugin specifies an entry point into
    :class:`~psychopy.hardware.photometers`.

    Parameters
    ----------
    ep : ModuleType or ClassType
        Entry point which defines an object serving as the interface for the
        photometer.

    """
    # get reference to the backend class
    fqn = 'psychopy.hardware.photometer'
    photPkg = resolveObjectFromName(
        fqn, resolve=(fqn not in sys.modules), error=False)

    if photPkg is None:
        logging.error("Failed to resolve name `{}`.".format(fqn))
        return

    if hasattr(photPkg, 'addPhotometer'):
        photPkg.addPhotometer(ep)
    else:
        raise AttributeError(
            "Cannot find function `addPhotometer()` in namespace "
            "`{}`".format(fqn))


if __name__ == "__main__":
    pass<|MERGE_RESOLUTION|>--- conflicted
+++ resolved
@@ -28,10 +28,7 @@
 import importlib
 import pkg_resources
 import psychopy.tools.pkgtools as pkgtools
-<<<<<<< HEAD
-
-=======
->>>>>>> 8bae68e0
+
 from psychopy import logging
 from psychopy.preferences import prefs
 
