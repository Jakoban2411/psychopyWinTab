--- conflicted
+++ resolved
@@ -4,11 +4,7 @@
 from psychopy import visual, colors
 from psychopy.tests import utils
 from psychopy.tests.test_visual.test_basevisual import _TestColorMixin
-<<<<<<< HEAD
-
-=======
 from psychopy import colors
->>>>>>> edc1f221
 
 class TestWindow:
     def test_background_image_fit(self):
@@ -89,7 +85,6 @@
             # Check
             filename = f"test_win_bgcolor_{case}.png"
             # win.getMovieFrame(buffer='back').save(Path(utils.TESTS_DATA_PATH) / filename)
-<<<<<<< HEAD
             utils.compareScreenshot(Path(utils.TESTS_DATA_PATH) / filename, win, crit=10)
 
     def test_window_colors(self):
@@ -109,6 +104,3 @@
                     win, target,
                     coord=(0, 0),
                     context=f"win_{color}_{colorSpace}")
-=======
-            utils.compareScreenshot(Path(utils.TESTS_DATA_PATH) / filename, win, crit=10)
->>>>>>> edc1f221
