--- conflicted
+++ resolved
@@ -40,14 +40,7 @@
 .. figure:: /images/builderViewIndexed.png
     :name: builderViewIndexed
     :align: center
-<<<<<<< HEAD
     :figclass: align-center
-=======
-    :alt: Buttons for running an online study from the PsychoPy Builder.
-    :figclass: align-center
-
-    Buttons for running an online study from the PsychoPy Builder
->>>>>>> 36f62507
 
     Buttons for running an online study from the PsychoPy Builder.
 
@@ -59,16 +52,7 @@
 .. figure:: /images/searchDlgAnnot.png
     :name: searchDlgAnnot
     :align: center
-<<<<<<< HEAD
     :figclass: align-center
-=======
-    :alt:  The search dialog in Builder
-    :figclass: align-center
-
-    The search dialog in Builder
-
-Now we can reference :numref:`fig-builderViewIndexed` and :numref:`fig-searchDlgAnnot` more easily.
->>>>>>> 36f62507
 
     The search dialog in Builder
 
