name: pytest

on:
  push:
    branches: [ release, dev ]
  pull_request:
    branches: [ release, dev ]

permissions:
  contents: read

jobs:

  testsuite_mac:

    runs-on: ${{ matrix.os }}
    strategy:
      fail-fast: true
      matrix:
        os: [macos-latest]
        python-version: [3.8]

    steps:

    - uses: actions/checkout@v3

    - name: Set up Python ${{ matrix.python-version }}
      uses: actions/setup-python@v4
      with:
        python-version: ${{ matrix.python-version }}

    - name: Pre-Install
      run: |
        python -m pip install --upgrade pip
        pip install wheel
        pip install six  # for configobj and wxpython
        pip install distro  # used by createInitFile
        pip install attrdict3  # used by wxpython setup
        python ./building/plat_custom_installs.py

        pip install pdm
        pdm config python.use_venv false  # don't need/want venv in a vm!
        pdm install  # fetch dependendices in lock file
        pdm install -G tests
        pdm build
        # install with pip both the main and [tests] group
        pip install . --prefer-binary  # install with pip
        pip install '.[tests]' --prefer-binary  # optional dependency group

    - name: Install plugins
      run: |
<<<<<<< HEAD
        
        # install optional plugins
=======
        # for pocketsphinx we need this adapted package:
        brew install swig vlc portaudio portmidi liblo
        # install optional components
>>>>>>> 181a4cc2
        pip install psychopy-sounddevice psychopy-pyo psychopy-legacy-mic psychopy-connect psychopy-crs psychopy-emotiv psychopy-gammasci psychopy-mri-emulator psychopy-visionscience
        pip install moviepy

#    - name: test docs to pdf
#      run: |
#        pip install sphinx sphinxcontrib-napoleon
#        brew install basictex  # or mactex
#        # update path after brew install
#        eval "$(/usr/libexec/path_helper)"
#        sudo tlmgr update --self
#        sudo tlmgr install latexmk
#        sudo tlmgr install collection-fontsrecommended
#        sudo tlmgr install collection-fontsextra
#        cd docs
#        make latexpdf
#        cd ..

#    - name: Lint with flake8
#      run: |
#        # stop the build if there are Python syntax errors or undefined names
#        # flake8 . --count --select=E9,F63,F7,F82 --show-source --statistics
#        # exit-zero treats all errors as warnings. The GitHub editor is 127 chars wide
#        flake8 . --count --exit-zero --max-complexity=10 --max-line-length=127 --statistics

    - name: Test gui toolkits Qt
      run: |
        # quick test of the gui toolkits (without pytest swallowing errors)
        python psychopy/tests/test_gui/test_DlgFromDictQt.py

# always fails due to lack of pythonw
#    - name: Test gui toolkits Wx
#      if: always()
#      run: |
#        # quick test of the gui toolkits (without pytest swallowing errors)
#        pythonw psychopy/tests/test_gui/test_DlgFromDictWx.py

    - name: Test with pytest
      run: |
        pytest --ignore="psychopy/tests/test_app" --ignore="psychopy/tests/test_preferences" --ignore="psychopy/tests/test_experiment/needs_wx" -m "not needs_sound and not needs_wx and not emulator"  --cov-config=.travis_coveragerc --cov=psychopy -v psychopy

    - name: upload failed app data
      if: always()
      uses: actions/upload-artifact@v3
      with:
        name: prefs for ${{ matrix.os }}_${{ matrix.python-version }}
        path: |
          ~/.psychopy3
          !~/.psychopy3/versions
          !~/.psychopy3/fonts

    - name: upload failed screenshots
      if: always()
      uses: actions/upload-artifact@v3
      with:
        name: test artifacts
        path: |
          psychopy/tests/fails
          !**/*.mp4
          !psychopy/tests/**/*.data
          !**/*.wav

    - name: Upload coverage to Codecov
      uses: codecov/codecov-action@v3
      with:
        fail_ci_if_error: false

#    - name: test docs to pdf
#      run: |
#          pip install sphinx sphinxcontrib-napoleon
#          brew install basictex
#          # update path after brew install
#          eval "$(/usr/libexec/path_helper)"
#          # go to the folder and make
#          cd docs
#          make latexpdf
#          cd ..


#    - name: Check bdist/sdist
#      # checks whether different forms of build work (e.g. missing files in sdist)
#      run: |
#        python setup.py build
#        # Build & install sdist
#        python setup.py sdist --formats=gztar
#        pip install --no-deps dist/PsychoPy-*.tar.gz
#        pip uninstall --yes psychopy
#        # Build & install wheel
#        python setup.py bdist_wheel
#        pip install --no-deps dist/PsychoPy-*.whl
#        # uninstall the build (but not the dependencies)
#        pip uninstall --yes psychopy

  testsuite_ubuntu:

    runs-on: ${{ matrix.os }}
    strategy:
      fail-fast: false  # debugging builds lets see them all!
      matrix:
        os: [ubuntu-latest]
        python-version: [3.8]

    steps:
    - uses: actions/checkout@v3

    - name: Set up Python ${{ matrix.python-version }}
      uses: actions/setup-python@v4
      with:
        python-version: ${{ matrix.python-version }}

    - name: get_month
      if: runner.os=='Linux'
      id: month
      run: echo "::set-output name=month::$(date +'%Y-%m')"

    - name: cache wxPython for linux
      if: runner.os=='Linux'
      uses: actions/cache@v3
      with:
        path: ~/.cache/pip
        key: ${{ matrix.os }}-py${{ matrix.python-version }}-${{ steps.get_month.outputs.month }}

    - name: Install apt-get dependencies
      if: runner.os=='Linux'
      run: |
        # mostly for wxPython:
        sudo apt-get update
        sudo apt-get install -y -qq python3-dev libgtk-3-dev
        sudo apt-get install -y -qq libgstreamer1.0-0 gstreamer1.0-plugins-base
        sudo apt-get install -y -qq libwebkit2gtk-4.0-dev
        sudo apt-get install -y -qq libpng-dev libjpeg-dev libtiff-dev libnotify-dev libsm-dev
        sudo apt-get install -y -qq libsdl2-mixer-2.0-0 libsdl2-image-2.0-0 libsdl2-2.0-0
        sudo apt-get install -y -qq libportaudio2
        # virtual frame buffer
        sudo apt install llvm-13-dev  # for xvfb
        sudo apt install xvfb xauth libgl1-mesa-dri

        # set up fake sound device?
        # sudo apt-get install -y -qq libasound2-dev alsa-utils alsa-oss
        # sudo apt-get install -y linux-modules-extra-$(uname -r)  # needed for modprobe snd-dummy
        # sudo sh .github/workflows/prep_dummy_soundcard.sh  # couldn't find that file

        # for PyQt:
        sudo apt-get install -y -qq libdbus-1-3
        sudo apt-get install -y -qq '^libxcb.*-dev' libx11-xcb-dev libglu1-mesa-dev libxrender-dev libxi-dev libxkbcommon-dev libxkbcommon-x11-dev
        export LIBGL_ALWAYS_INDIRECT=0
        export QT_DEBUG_PLUGINS=1 # let us know about missing dependencies?

    - name: Install packaging and testing libs
      run: |
        python -m pip install --upgrade pip
        pip install pytest pytest-cov flake8 xmlschema
        pip install wheel
        pip install six  # for configobj and wxpython
        pip install distro  # used by createInitFile
        pip install pdm

    - name: Install wxPython from source for linux
      if: runner.os=='Linux'
      run: |
        # these are needed to build wxPython
        pip install attrdict3  # used by wxpython setup
        pip install pip install -f https://extras.wxpython.org/wxPython4/extras/linux/gtk3/ubuntu-20.04/ wxPython
        pdm remove wxpython  # no longer needed in the pdm

    - name: Install main dependencies (pdm) and PsychoPy (pip)
      run: |
        pdm install  # fetch dependendices in lock file
        pdm build  # test that we can build the sdist.tar.gz and whl files
        pip install .

    - name: Install PsychoPy plugins
      run: |
        # install optional components
        pip install psychopy-sounddevice psychopy-pyo psychopy-legacy-mic psychopy-connect psychopy-crs psychopy-emotiv psychopy-gammasci psychopy-mri-emulator psychopy-visionscience
        pip install moviepy

    - name: Set nice level
      if: runner.os=='Linux'
      run: |
        # sudo setcap cap_sys_nice=eip ${{ env.pythonLocation }}/python
        export PYTHON_EXECUTABLE=`python -c "import os; import sys; print(os.path.realpath(sys.executable))"`
        sudo setcap cap_sys_nice+ep ${PYTHON_EXECUTABLE}
        getcap ${PYTHON_EXECUTABLE}  # did it work?

    - name: Test gui toolkits Qt
      if: runner.os=='Linux'
      run: |
        # quick test of the gui toolkits (without pytest swallowing errors)
        xvfb-run -a --server-args="-screen 0 1024x768x24" python psychopy/tests/test_gui/test_DlgFromDictQt.py

    - name: Test gui toolkits Wx
      if: runner.os=='Linux'
      run: |
        # quick test of the gui toolkits (without pytest swallowing errors)
        xvfb-run -a --server-args="-screen 0 1024x768x24" python psychopy/tests/test_gui/test_DlgFromDictWx.py

    - name: Test with pytest
      run: |
         xvfb-run -a --server-args="-screen 0 1024x768x24" pytest -m "not needs_sound and not needs_wx and not needs_qt and not needs_pygame and not emulator" --cov-config=.travis_coveragerc --cov=psychopy -v psychopy

    - name: upload failed app data
      if: always()
      uses: actions/upload-artifact@v3
      with:
        name: prefs for ${{ matrix.os }}_${{ matrix.python-version }}
        path: |
          ~/.psychopy3
          !~/.psychopy3/versions
          !~/.psychopy3/fonts

    - name: upload failed screenshots
      if: always()
      uses: actions/upload-artifact@v3
      with:
        name: test artifacts
        path: |
          psychopy/tests/fails
          !**/*.mp4
          !psychopy/tests/**/*.data
          !**/*.wav

    - name: Upload coverage to Codecov
      uses: codecov/codecov-action@v3
      with:
        fail_ci_if_error: false

#    - name: test docs to pdf
#      run: |
#        sudo apt-get install -y python3-sphinx
#        which sphinx-build
#        which python
#        python -c "import psychopy; psychopy"
#        #        sudo apt-get install -y latexmk xindy texlive-latex-recommended texlive-xetex texlive-latex-extra texlive-fonts-recommended texlive-fonts-extra
#        #        cd docs
#        #        make latexpdf
#        #        cd ..<|MERGE_RESOLUTION|>--- conflicted
+++ resolved
@@ -49,14 +49,9 @@
 
     - name: Install plugins
       run: |
-<<<<<<< HEAD
-        
-        # install optional plugins
-=======
         # for pocketsphinx we need this adapted package:
         brew install swig vlc portaudio portmidi liblo
         # install optional components
->>>>>>> 181a4cc2
         pip install psychopy-sounddevice psychopy-pyo psychopy-legacy-mic psychopy-connect psychopy-crs psychopy-emotiv psychopy-gammasci psychopy-mri-emulator psychopy-visionscience
         pip install moviepy
 
